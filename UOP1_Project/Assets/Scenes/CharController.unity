%YAML 1.1
%TAG !u! tag:unity3d.com,2011:
--- !u!29 &1
OcclusionCullingSettings:
  m_ObjectHideFlags: 0
  serializedVersion: 2
  m_OcclusionBakeSettings:
    smallestOccluder: 5
    smallestHole: 0.25
    backfaceThreshold: 100
  m_SceneGUID: 00000000000000000000000000000000
  m_OcclusionCullingData: {fileID: 0}
--- !u!104 &2
RenderSettings:
  m_ObjectHideFlags: 0
  serializedVersion: 9
  m_Fog: 0
  m_FogColor: {r: 0.5, g: 0.5, b: 0.5, a: 1}
  m_FogMode: 3
  m_FogDensity: 0.01
  m_LinearFogStart: 0
  m_LinearFogEnd: 300
  m_AmbientSkyColor: {r: 0.212, g: 0.227, b: 0.259, a: 1}
  m_AmbientEquatorColor: {r: 0.114, g: 0.125, b: 0.133, a: 1}
  m_AmbientGroundColor: {r: 0.047, g: 0.043, b: 0.035, a: 1}
  m_AmbientIntensity: 1
  m_AmbientMode: 0
  m_SubtractiveShadowColor: {r: 0.32489324, g: 0.36377177, b: 0.46226418, a: 1}
  m_SkyboxMaterial: {fileID: 10304, guid: 0000000000000000f000000000000000, type: 0}
  m_HaloStrength: 0.5
  m_FlareStrength: 1
  m_FlareFadeSpeed: 3
  m_HaloTexture: {fileID: 0}
  m_SpotCookie: {fileID: 10001, guid: 0000000000000000e000000000000000, type: 0}
  m_DefaultReflectionMode: 0
  m_DefaultReflectionResolution: 128
  m_ReflectionBounces: 1
  m_ReflectionIntensity: 1
  m_CustomReflection: {fileID: 0}
  m_Sun: {fileID: 0}
  m_IndirectSpecularColor: {r: 0.18028378, g: 0.22571412, b: 0.30692285, a: 1}
  m_UseRadianceAmbientProbe: 0
--- !u!157 &3
LightmapSettings:
  m_ObjectHideFlags: 0
  serializedVersion: 11
  m_GIWorkflowMode: 1
  m_GISettings:
    serializedVersion: 2
    m_BounceScale: 1
    m_IndirectOutputScale: 1
    m_AlbedoBoost: 1
    m_EnvironmentLightingMode: 0
    m_EnableBakedLightmaps: 0
    m_EnableRealtimeLightmaps: 0
  m_LightmapEditorSettings:
    serializedVersion: 12
    m_Resolution: 2
    m_BakeResolution: 40
    m_AtlasSize: 1024
    m_AO: 1
    m_AOMaxDistance: 1
    m_CompAOExponent: 1
    m_CompAOExponentDirect: 0
    m_ExtractAmbientOcclusion: 0
    m_Padding: 2
    m_LightmapParameters: {fileID: 0}
    m_LightmapsBakeMode: 1
    m_TextureCompression: 1
    m_FinalGather: 0
    m_FinalGatherFiltering: 1
    m_FinalGatherRayCount: 256
    m_ReflectionCompression: 2
    m_MixedBakeMode: 1
    m_BakeBackend: 2
    m_PVRSampling: 1
    m_PVRDirectSampleCount: 32
    m_PVRSampleCount: 512
    m_PVRBounces: 1
    m_PVREnvironmentSampleCount: 256
    m_PVREnvironmentReferencePointCount: 2048
    m_PVRFilteringMode: 2
    m_PVRDenoiserTypeDirect: 2
    m_PVRDenoiserTypeIndirect: 2
    m_PVRDenoiserTypeAO: 2
    m_PVRFilterTypeDirect: 0
    m_PVRFilterTypeIndirect: 0
    m_PVRFilterTypeAO: 0
    m_PVREnvironmentMIS: 1
    m_PVRCulling: 0
    m_PVRFilteringGaussRadiusDirect: 1
    m_PVRFilteringGaussRadiusIndirect: 5
    m_PVRFilteringGaussRadiusAO: 2
    m_PVRFilteringAtrousPositionSigmaDirect: 0.5
    m_PVRFilteringAtrousPositionSigmaIndirect: 2
    m_PVRFilteringAtrousPositionSigmaAO: 1
    m_ExportTrainingData: 0
    m_TrainingDataDestination: TrainingData
    m_LightProbeSampleCountMultiplier: 4
  m_LightingDataAsset: {fileID: 112000000, guid: 9b538bdb729a2884e9bdd7c1c2cfe4fa,
    type: 2}
  m_UseShadowmask: 0
--- !u!196 &4
NavMeshSettings:
  serializedVersion: 2
  m_ObjectHideFlags: 0
  m_BuildSettings:
    serializedVersion: 2
    agentTypeID: 0
    agentRadius: 0.5
    agentHeight: 2
    agentSlope: 45
    agentClimb: 0.4
    ledgeDropHeight: 0
    maxJumpAcrossDistance: 0
    minRegionArea: 2
    manualCellSize: 0
    cellSize: 0.16666667
    manualTileSize: 0
    tileSize: 256
    accuratePlacement: 0
    debug:
      m_Flags: 0
  m_NavMeshData: {fileID: 0}
<<<<<<< HEAD
=======
--- !u!1 &135922103
GameObject:
  m_ObjectHideFlags: 0
  m_CorrespondingSourceObject: {fileID: 0}
  m_PrefabInstance: {fileID: 0}
  m_PrefabAsset: {fileID: 0}
  serializedVersion: 6
  m_Component:
  - component: {fileID: 135922105}
  - component: {fileID: 135922104}
  - component: {fileID: 135922106}
  m_Layer: 0
  m_Name: CM vcam1
  m_TagString: Untagged
  m_Icon: {fileID: 0}
  m_NavMeshLayer: 0
  m_StaticEditorFlags: 0
  m_IsActive: 0
--- !u!114 &135922104
MonoBehaviour:
  m_ObjectHideFlags: 0
  m_CorrespondingSourceObject: {fileID: 0}
  m_PrefabInstance: {fileID: 0}
  m_PrefabAsset: {fileID: 0}
  m_GameObject: {fileID: 135922103}
  m_Enabled: 1
  m_EditorHideFlags: 0
  m_Script: {fileID: 11500000, guid: 45e653bab7fb20e499bda25e1b646fea, type: 3}
  m_Name: 
  m_EditorClassIdentifier: 
  m_ExcludedPropertiesInInspector:
  - m_Script
  m_LockStageInInspector: 
  m_StreamingVersion: 20170927
  m_Priority: 10
  m_StandbyUpdate: 2
  m_LookAt: {fileID: 1961901426}
  m_Follow: {fileID: 1961901426}
  m_Lens:
    FieldOfView: 60
    OrthographicSize: 5
    NearClipPlane: 0.3
    FarClipPlane: 1000
    Dutch: 0
    LensShift: {x: 0, y: 0}
  m_Transitions:
    m_BlendHint: 0
    m_InheritPosition: 0
    m_OnCameraLive:
      m_PersistentCalls:
        m_Calls: []
  m_LegacyBlendHint: 0
  m_ComponentOwner: {fileID: 2020721999}
--- !u!4 &135922105
Transform:
  m_ObjectHideFlags: 0
  m_CorrespondingSourceObject: {fileID: 0}
  m_PrefabInstance: {fileID: 0}
  m_PrefabAsset: {fileID: 0}
  m_GameObject: {fileID: 135922103}
  m_LocalRotation: {x: 0.24395259, y: 0, z: 0, w: 0.9697872}
  m_LocalPosition: {x: 0.62, y: 5.737, z: -25.886}
  m_LocalScale: {x: 1, y: 1, z: 1}
  m_Children:
  - {fileID: 2020721999}
  m_Father: {fileID: 0}
  m_RootOrder: 4
  m_LocalEulerAnglesHint: {x: 0, y: 0, z: 0}
--- !u!114 &135922106
MonoBehaviour:
  m_ObjectHideFlags: 0
  m_CorrespondingSourceObject: {fileID: 0}
  m_PrefabInstance: {fileID: 0}
  m_PrefabAsset: {fileID: 0}
  m_GameObject: {fileID: 135922103}
  m_Enabled: 0
  m_EditorHideFlags: 0
  m_Script: {fileID: 11500000, guid: e501d18bb52cf8c40b1853ca4904654f, type: 3}
  m_Name: 
  m_EditorClassIdentifier: 
  m_CollideAgainst:
    serializedVersion: 2
    m_Bits: 1
  m_IgnoreTag: 
  m_TransparentLayers:
    serializedVersion: 2
    m_Bits: 0
  m_MinimumDistanceFromTarget: 0.1
  m_AvoidObstacles: 1
  m_DistanceLimit: 0
  m_MinimumOcclusionTime: 0
  m_CameraRadius: 0.1
  m_Strategy: 1
  m_MaximumEffort: 4
  m_SmoothingTime: 0
  m_Damping: 0
  m_DampingWhenOccluded: 0
  m_OptimalTargetDistance: 0
>>>>>>> 753b2ea2
--- !u!1 &233317031
GameObject:
  m_ObjectHideFlags: 3
  m_CorrespondingSourceObject: {fileID: 0}
  m_PrefabInstance: {fileID: 0}
  m_PrefabAsset: {fileID: 0}
  serializedVersion: 6
  m_Component:
  - component: {fileID: 233317033}
  - component: {fileID: 233317032}
  m_Layer: 0
  m_Name: BottomRig
  m_TagString: Untagged
  m_Icon: {fileID: 0}
  m_NavMeshLayer: 0
  m_StaticEditorFlags: 0
  m_IsActive: 1
--- !u!114 &233317032
MonoBehaviour:
  m_ObjectHideFlags: 3
  m_CorrespondingSourceObject: {fileID: 0}
  m_PrefabInstance: {fileID: 0}
  m_PrefabAsset: {fileID: 0}
  m_GameObject: {fileID: 233317031}
  m_Enabled: 1
  m_EditorHideFlags: 0
  m_Script: {fileID: 11500000, guid: 45e653bab7fb20e499bda25e1b646fea, type: 3}
  m_Name: 
  m_EditorClassIdentifier: 
  m_ExcludedPropertiesInInspector:
  - m_Script
  - Header
  - Extensions
  - m_Priority
  - m_Transitions
  - m_Follow
  - m_StandbyUpdate
  - m_Lens
  m_LockStageInInspector: 00000000
  m_StreamingVersion: 20170927
  m_Priority: 10
  m_StandbyUpdate: 2
  m_LookAt: {fileID: 0}
  m_Follow: {fileID: 0}
  m_Lens:
    FieldOfView: 40
    OrthographicSize: 10
    NearClipPlane: 0.1
    FarClipPlane: 2000
    Dutch: 0
    LensShift: {x: 0, y: 0}
  m_Transitions:
    m_BlendHint: 0
    m_InheritPosition: 0
    m_OnCameraLive:
      m_PersistentCalls:
        m_Calls: []
  m_LegacyBlendHint: 0
  m_ComponentOwner: {fileID: 2018663599}
--- !u!4 &233317033
Transform:
  m_ObjectHideFlags: 3
  m_CorrespondingSourceObject: {fileID: 0}
  m_PrefabInstance: {fileID: 0}
  m_PrefabAsset: {fileID: 0}
  m_GameObject: {fileID: 233317031}
  m_LocalRotation: {x: 0.18994758, y: -0.2052703, z: 0.040647592, w: 0.959235}
  m_LocalPosition: {x: 0, y: 0, z: 0}
  m_LocalScale: {x: 1, y: 1, z: 1}
  m_Children:
  - {fileID: 2018663599}
  m_Father: {fileID: 1502793902}
  m_RootOrder: 2
  m_LocalEulerAnglesHint: {x: 0, y: 0, z: 0}
--- !u!1 &308908774
GameObject:
  m_ObjectHideFlags: 0
  m_CorrespondingSourceObject: {fileID: 0}
  m_PrefabInstance: {fileID: 0}
  m_PrefabAsset: {fileID: 0}
  serializedVersion: 6
  m_Component:
  - component: {fileID: 308908778}
  - component: {fileID: 308908777}
  - component: {fileID: 308908776}
  - component: {fileID: 308908775}
  m_Layer: 0
  m_Name: Cube (3)
  m_TagString: Untagged
  m_Icon: {fileID: 0}
  m_NavMeshLayer: 0
  m_StaticEditorFlags: 4294967295
  m_IsActive: 1
--- !u!65 &308908775
BoxCollider:
  m_ObjectHideFlags: 0
  m_CorrespondingSourceObject: {fileID: 0}
  m_PrefabInstance: {fileID: 0}
  m_PrefabAsset: {fileID: 0}
  m_GameObject: {fileID: 308908774}
  m_Material: {fileID: 0}
  m_IsTrigger: 0
  m_Enabled: 1
  serializedVersion: 2
  m_Size: {x: 1, y: 1, z: 1}
  m_Center: {x: 0, y: 0, z: 0}
--- !u!23 &308908776
MeshRenderer:
  m_ObjectHideFlags: 0
  m_CorrespondingSourceObject: {fileID: 0}
  m_PrefabInstance: {fileID: 0}
  m_PrefabAsset: {fileID: 0}
  m_GameObject: {fileID: 308908774}
  m_Enabled: 1
  m_CastShadows: 1
  m_ReceiveShadows: 1
  m_DynamicOccludee: 1
  m_MotionVectors: 1
  m_LightProbeUsage: 1
  m_ReflectionProbeUsage: 1
  m_RayTracingMode: 2
  m_RenderingLayerMask: 1
  m_RendererPriority: 0
  m_Materials:
  - {fileID: 2100000, guid: 983a987a0441e504ba2ed5b4bba085fd, type: 2}
  m_StaticBatchInfo:
    firstSubMesh: 0
    subMeshCount: 0
  m_StaticBatchRoot: {fileID: 0}
  m_ProbeAnchor: {fileID: 0}
  m_LightProbeVolumeOverride: {fileID: 0}
  m_ScaleInLightmap: 1
  m_ReceiveGI: 1
  m_PreserveUVs: 0
  m_IgnoreNormalsForChartDetection: 0
  m_ImportantGI: 0
  m_StitchLightmapSeams: 1
  m_SelectedEditorRenderState: 3
  m_MinimumChartSize: 4
  m_AutoUVMaxDistance: 0.5
  m_AutoUVMaxAngle: 89
  m_LightmapParameters: {fileID: 0}
  m_SortingLayerID: 0
  m_SortingLayer: 0
  m_SortingOrder: 0
--- !u!33 &308908777
MeshFilter:
  m_ObjectHideFlags: 0
  m_CorrespondingSourceObject: {fileID: 0}
  m_PrefabInstance: {fileID: 0}
  m_PrefabAsset: {fileID: 0}
  m_GameObject: {fileID: 308908774}
  m_Mesh: {fileID: 10202, guid: 0000000000000000e000000000000000, type: 0}
--- !u!4 &308908778
Transform:
  m_ObjectHideFlags: 0
  m_CorrespondingSourceObject: {fileID: 0}
  m_PrefabInstance: {fileID: 0}
  m_PrefabAsset: {fileID: 0}
  m_GameObject: {fileID: 308908774}
  m_LocalRotation: {x: -0.06795407, y: 0.21925889, z: -0.15772013, w: 0.9604333}
  m_LocalPosition: {x: 6.84, y: 0.38725814, z: 1.01}
  m_LocalScale: {x: 5.7737727, y: 1.8967, z: 4.9019}
  m_Children: []
  m_Father: {fileID: 0}
  m_RootOrder: 13
  m_LocalEulerAnglesHint: {x: -3.5180001, y: 26.323002, z: -19.474}
--- !u!1 &353533559
GameObject:
  m_ObjectHideFlags: 0
  m_CorrespondingSourceObject: {fileID: 0}
  m_PrefabInstance: {fileID: 0}
  m_PrefabAsset: {fileID: 0}
  serializedVersion: 6
  m_Component:
  - component: {fileID: 353533563}
  - component: {fileID: 353533562}
  - component: {fileID: 353533561}
  - component: {fileID: 353533560}
  m_Layer: 0
  m_Name: Cube (1)
  m_TagString: Untagged
  m_Icon: {fileID: 0}
  m_NavMeshLayer: 0
  m_StaticEditorFlags: 4294967295
  m_IsActive: 1
--- !u!65 &353533560
BoxCollider:
  m_ObjectHideFlags: 0
  m_CorrespondingSourceObject: {fileID: 0}
  m_PrefabInstance: {fileID: 0}
  m_PrefabAsset: {fileID: 0}
  m_GameObject: {fileID: 353533559}
  m_Material: {fileID: 0}
  m_IsTrigger: 0
  m_Enabled: 1
  serializedVersion: 2
  m_Size: {x: 1, y: 1, z: 1}
  m_Center: {x: 0, y: 0, z: 0}
--- !u!23 &353533561
MeshRenderer:
  m_ObjectHideFlags: 0
  m_CorrespondingSourceObject: {fileID: 0}
  m_PrefabInstance: {fileID: 0}
  m_PrefabAsset: {fileID: 0}
  m_GameObject: {fileID: 353533559}
  m_Enabled: 1
  m_CastShadows: 1
  m_ReceiveShadows: 1
  m_DynamicOccludee: 1
  m_MotionVectors: 1
  m_LightProbeUsage: 1
  m_ReflectionProbeUsage: 1
  m_RayTracingMode: 2
  m_RenderingLayerMask: 1
  m_RendererPriority: 0
  m_Materials:
  - {fileID: 2100000, guid: 983a987a0441e504ba2ed5b4bba085fd, type: 2}
  m_StaticBatchInfo:
    firstSubMesh: 0
    subMeshCount: 0
  m_StaticBatchRoot: {fileID: 0}
  m_ProbeAnchor: {fileID: 0}
  m_LightProbeVolumeOverride: {fileID: 0}
  m_ScaleInLightmap: 1
  m_ReceiveGI: 1
  m_PreserveUVs: 0
  m_IgnoreNormalsForChartDetection: 0
  m_ImportantGI: 0
  m_StitchLightmapSeams: 1
  m_SelectedEditorRenderState: 3
  m_MinimumChartSize: 4
  m_AutoUVMaxDistance: 0.5
  m_AutoUVMaxAngle: 89
  m_LightmapParameters: {fileID: 0}
  m_SortingLayerID: 0
  m_SortingLayer: 0
  m_SortingOrder: 0
--- !u!33 &353533562
MeshFilter:
  m_ObjectHideFlags: 0
  m_CorrespondingSourceObject: {fileID: 0}
  m_PrefabInstance: {fileID: 0}
  m_PrefabAsset: {fileID: 0}
  m_GameObject: {fileID: 353533559}
  m_Mesh: {fileID: 10202, guid: 0000000000000000e000000000000000, type: 0}
--- !u!4 &353533563
Transform:
  m_ObjectHideFlags: 0
  m_CorrespondingSourceObject: {fileID: 0}
  m_PrefabInstance: {fileID: 0}
  m_PrefabAsset: {fileID: 0}
  m_GameObject: {fileID: 353533559}
  m_LocalRotation: {x: 0, y: 0, z: 0, w: 1}
  m_LocalPosition: {x: -13.85, y: 0.19, z: -9.68}
  m_LocalScale: {x: 4.8320527, y: 1, z: 4.9019}
  m_Children: []
  m_Father: {fileID: 0}
  m_RootOrder: 11
  m_LocalEulerAnglesHint: {x: 0, y: 0, z: 0}
--- !u!1 &358843509
GameObject:
  m_ObjectHideFlags: 0
  m_CorrespondingSourceObject: {fileID: 0}
  m_PrefabInstance: {fileID: 0}
  m_PrefabAsset: {fileID: 0}
  serializedVersion: 6
  m_Component:
  - component: {fileID: 358843513}
  - component: {fileID: 358843512}
  - component: {fileID: 358843511}
  - component: {fileID: 358843510}
  m_Layer: 0
  m_Name: Cube (7)
  m_TagString: Untagged
  m_Icon: {fileID: 0}
  m_NavMeshLayer: 0
  m_StaticEditorFlags: 4294967295
  m_IsActive: 1
--- !u!65 &358843510
BoxCollider:
  m_ObjectHideFlags: 0
  m_CorrespondingSourceObject: {fileID: 0}
  m_PrefabInstance: {fileID: 0}
  m_PrefabAsset: {fileID: 0}
  m_GameObject: {fileID: 358843509}
  m_Material: {fileID: 0}
  m_IsTrigger: 0
  m_Enabled: 1
  serializedVersion: 2
  m_Size: {x: 1, y: 1, z: 1}
  m_Center: {x: 0, y: 0, z: 0}
--- !u!23 &358843511
MeshRenderer:
  m_ObjectHideFlags: 0
  m_CorrespondingSourceObject: {fileID: 0}
  m_PrefabInstance: {fileID: 0}
  m_PrefabAsset: {fileID: 0}
  m_GameObject: {fileID: 358843509}
  m_Enabled: 1
  m_CastShadows: 1
  m_ReceiveShadows: 1
  m_DynamicOccludee: 1
  m_MotionVectors: 1
  m_LightProbeUsage: 1
  m_ReflectionProbeUsage: 1
  m_RayTracingMode: 2
  m_RenderingLayerMask: 1
  m_RendererPriority: 0
  m_Materials:
  - {fileID: 2100000, guid: 983a987a0441e504ba2ed5b4bba085fd, type: 2}
  m_StaticBatchInfo:
    firstSubMesh: 0
    subMeshCount: 0
  m_StaticBatchRoot: {fileID: 0}
  m_ProbeAnchor: {fileID: 0}
  m_LightProbeVolumeOverride: {fileID: 0}
  m_ScaleInLightmap: 1
  m_ReceiveGI: 1
  m_PreserveUVs: 0
  m_IgnoreNormalsForChartDetection: 0
  m_ImportantGI: 0
  m_StitchLightmapSeams: 1
  m_SelectedEditorRenderState: 3
  m_MinimumChartSize: 4
  m_AutoUVMaxDistance: 0.5
  m_AutoUVMaxAngle: 89
  m_LightmapParameters: {fileID: 0}
  m_SortingLayerID: 0
  m_SortingLayer: 0
  m_SortingOrder: 0
--- !u!33 &358843512
MeshFilter:
  m_ObjectHideFlags: 0
  m_CorrespondingSourceObject: {fileID: 0}
  m_PrefabInstance: {fileID: 0}
  m_PrefabAsset: {fileID: 0}
  m_GameObject: {fileID: 358843509}
  m_Mesh: {fileID: 10202, guid: 0000000000000000e000000000000000, type: 0}
--- !u!4 &358843513
Transform:
  m_ObjectHideFlags: 0
  m_CorrespondingSourceObject: {fileID: 0}
  m_PrefabInstance: {fileID: 0}
  m_PrefabAsset: {fileID: 0}
  m_GameObject: {fileID: 358843509}
  m_LocalRotation: {x: -0, y: 0.70710576, z: -0, w: 0.70710784}
  m_LocalPosition: {x: 6.9, y: 0.1, z: 6.414}
  m_LocalScale: {x: 7.8816566, y: 6.5043144, z: 2.0265193}
  m_Children: []
  m_Father: {fileID: 0}
  m_RootOrder: 24
  m_LocalEulerAnglesHint: {x: 0, y: 90.00001, z: 0}
--- !u!1001 &393067907
PrefabInstance:
  m_ObjectHideFlags: 0
  serializedVersion: 2
  m_Modification:
    m_TransformParent: {fileID: 0}
    m_Modifications:
    - target: {fileID: 7160299325435046207, guid: fe3004506b4c6cd478eb2cca639b3713,
        type: 3}
      propertyPath: m_LocalRotation.x
      value: -0.026470782
      objectReference: {fileID: 0}
    - target: {fileID: 7160299325435046207, guid: fe3004506b4c6cd478eb2cca639b3713,
        type: 3}
      propertyPath: m_LocalRotation.y
      value: 0.19267608
      objectReference: {fileID: 0}
    - target: {fileID: 7160299325435046207, guid: fe3004506b4c6cd478eb2cca639b3713,
        type: 3}
      propertyPath: m_LocalRotation.z
      value: 0.046884477
      objectReference: {fileID: 0}
    - target: {fileID: 7160299325435046207, guid: fe3004506b4c6cd478eb2cca639b3713,
        type: 3}
      propertyPath: m_LocalRotation.w
      value: 0.97978425
      objectReference: {fileID: 0}
    - target: {fileID: 7160299325435046207, guid: fe3004506b4c6cd478eb2cca639b3713,
        type: 3}
      propertyPath: m_RootOrder
      value: 21
      objectReference: {fileID: 0}
    - target: {fileID: 7160299325435046207, guid: fe3004506b4c6cd478eb2cca639b3713,
        type: 3}
      propertyPath: m_LocalEulerAnglesHint.x
      value: -4.01
      objectReference: {fileID: 0}
    - target: {fileID: 7160299325435046207, guid: fe3004506b4c6cd478eb2cca639b3713,
        type: 3}
      propertyPath: m_LocalEulerAnglesHint.y
      value: 22.086
      objectReference: {fileID: 0}
    - target: {fileID: 7160299325435046207, guid: fe3004506b4c6cd478eb2cca639b3713,
        type: 3}
      propertyPath: m_LocalEulerAnglesHint.z
      value: 4.696
      objectReference: {fileID: 0}
    - target: {fileID: 7160299325435046207, guid: fe3004506b4c6cd478eb2cca639b3713,
        type: 3}
      propertyPath: m_LocalPosition.x
      value: -3.31
      objectReference: {fileID: 0}
    - target: {fileID: 7160299325435046207, guid: fe3004506b4c6cd478eb2cca639b3713,
        type: 3}
      propertyPath: m_LocalPosition.z
      value: 5.8
      objectReference: {fileID: 0}
    - target: {fileID: 7160299325435046207, guid: fe3004506b4c6cd478eb2cca639b3713,
        type: 3}
      propertyPath: m_LocalPosition.y
      value: -0.14
      objectReference: {fileID: 0}
    - target: {fileID: 7500093032234365829, guid: fe3004506b4c6cd478eb2cca639b3713,
        type: 3}
      propertyPath: m_Name
      value: TreeRound (1)
      objectReference: {fileID: 0}
    m_RemovedComponents: []
  m_SourcePrefab: {fileID: 100100000, guid: fe3004506b4c6cd478eb2cca639b3713, type: 3}
--- !u!1 &395747637
GameObject:
  m_ObjectHideFlags: 0
  m_CorrespondingSourceObject: {fileID: 0}
  m_PrefabInstance: {fileID: 0}
  m_PrefabAsset: {fileID: 0}
  serializedVersion: 6
  m_Component:
  - component: {fileID: 395747638}
  m_Layer: 0
  m_Name: ---------  ENVIRONMENT --------------
  m_TagString: Untagged
  m_Icon: {fileID: 0}
  m_NavMeshLayer: 0
  m_StaticEditorFlags: 0
  m_IsActive: 1
--- !u!4 &395747638
Transform:
  m_ObjectHideFlags: 0
  m_CorrespondingSourceObject: {fileID: 0}
  m_PrefabInstance: {fileID: 0}
  m_PrefabAsset: {fileID: 0}
  m_GameObject: {fileID: 395747637}
  m_LocalRotation: {x: 0, y: 0, z: 0, w: 1}
  m_LocalPosition: {x: 0, y: 0, z: 0}
  m_LocalScale: {x: 1, y: 1, z: 1}
  m_Children: []
  m_Father: {fileID: 0}
  m_RootOrder: 8
  m_LocalEulerAnglesHint: {x: 0, y: 0, z: 0}
--- !u!1 &526256409
GameObject:
  m_ObjectHideFlags: 0
  m_CorrespondingSourceObject: {fileID: 0}
  m_PrefabInstance: {fileID: 0}
  m_PrefabAsset: {fileID: 0}
  serializedVersion: 6
  m_Component:
  - component: {fileID: 526256411}
  - component: {fileID: 526256410}
  m_Layer: 0
  m_Name: CameraManager
  m_TagString: Untagged
  m_Icon: {fileID: 0}
  m_NavMeshLayer: 0
  m_StaticEditorFlags: 0
  m_IsActive: 1
--- !u!114 &526256410
MonoBehaviour:
  m_ObjectHideFlags: 0
  m_CorrespondingSourceObject: {fileID: 0}
  m_PrefabInstance: {fileID: 0}
  m_PrefabAsset: {fileID: 0}
  m_GameObject: {fileID: 526256409}
  m_Enabled: 1
  m_EditorHideFlags: 0
  m_Script: {fileID: 11500000, guid: 085156cba0e34b540aeddafe12d1e2f1, type: 3}
  m_Name: 
  m_EditorClassIdentifier: 
<<<<<<< HEAD
  inputReader: {fileID: 1724036687}
  mainCamera: {fileID: 1961065789}
=======
  inputReader: {fileID: 11400000, guid: 945ec0365077176418488737deed54be, type: 2}
>>>>>>> 753b2ea2
  freeLookVCam: {fileID: 1502793901}
--- !u!4 &526256411
Transform:
  m_ObjectHideFlags: 0
  m_CorrespondingSourceObject: {fileID: 0}
  m_PrefabInstance: {fileID: 0}
  m_PrefabAsset: {fileID: 0}
  m_GameObject: {fileID: 526256409}
  m_LocalRotation: {x: 0, y: 0, z: 0, w: 1}
  m_LocalPosition: {x: 0, y: 0, z: 0}
  m_LocalScale: {x: 1, y: 1, z: 1}
  m_Children: []
  m_Father: {fileID: 0}
<<<<<<< HEAD
  m_RootOrder: 3
=======
  m_RootOrder: 1
>>>>>>> 753b2ea2
  m_LocalEulerAnglesHint: {x: 0, y: 0, z: 0}
--- !u!1 &695792052
GameObject:
  m_ObjectHideFlags: 0
  m_CorrespondingSourceObject: {fileID: 0}
  m_PrefabInstance: {fileID: 0}
  m_PrefabAsset: {fileID: 0}
  serializedVersion: 6
  m_Component:
  - component: {fileID: 695792053}
  m_Layer: 0
  m_Name: ---------  MANAGERS --------------
  m_TagString: Untagged
  m_Icon: {fileID: 0}
  m_NavMeshLayer: 0
  m_StaticEditorFlags: 0
  m_IsActive: 1
--- !u!4 &695792053
Transform:
  m_ObjectHideFlags: 0
  m_CorrespondingSourceObject: {fileID: 0}
  m_PrefabInstance: {fileID: 0}
  m_PrefabAsset: {fileID: 0}
  m_GameObject: {fileID: 695792052}
  m_LocalRotation: {x: 0, y: 0, z: 0, w: 1}
  m_LocalPosition: {x: 0, y: 0, z: 0}
  m_LocalScale: {x: 1, y: 1, z: 1}
  m_Children: []
  m_Father: {fileID: 0}
  m_RootOrder: 0
  m_LocalEulerAnglesHint: {x: 0, y: 0, z: 0}
--- !u!1 &716155109
GameObject:
  m_ObjectHideFlags: 0
  m_CorrespondingSourceObject: {fileID: 0}
  m_PrefabInstance: {fileID: 0}
  m_PrefabAsset: {fileID: 0}
  serializedVersion: 6
  m_Component:
  - component: {fileID: 716155112}
  - component: {fileID: 716155111}
  - component: {fileID: 716155110}
  m_Layer: 0
  m_Name: Terrain
  m_TagString: Untagged
  m_Icon: {fileID: 0}
  m_NavMeshLayer: 0
  m_StaticEditorFlags: 4294967295
  m_IsActive: 1
--- !u!154 &716155110
TerrainCollider:
  m_ObjectHideFlags: 0
  m_CorrespondingSourceObject: {fileID: 0}
  m_PrefabInstance: {fileID: 0}
  m_PrefabAsset: {fileID: 0}
  m_GameObject: {fileID: 716155109}
  m_Material: {fileID: 0}
  m_Enabled: 1
  m_TerrainData: {fileID: 15600000, guid: d2f9219a4ab0e2a4cb78fd299208c3e5, type: 2}
  m_EnableTreeColliders: 1
--- !u!218 &716155111
Terrain:
  m_ObjectHideFlags: 0
  m_CorrespondingSourceObject: {fileID: 0}
  m_PrefabInstance: {fileID: 0}
  m_PrefabAsset: {fileID: 0}
  m_GameObject: {fileID: 716155109}
  m_Enabled: 1
  serializedVersion: 6
  m_TerrainData: {fileID: 15600000, guid: d2f9219a4ab0e2a4cb78fd299208c3e5, type: 2}
  m_TreeDistance: 5000
  m_TreeBillboardDistance: 50
  m_TreeCrossFadeLength: 5
  m_TreeMaximumFullLODCount: 50
  m_DetailObjectDistance: 80
  m_DetailObjectDensity: 1
  m_HeightmapPixelError: 5
  m_SplatMapDistance: 1000
  m_HeightmapMaximumLOD: 0
  m_ShadowCastingMode: 2
  m_DrawHeightmap: 1
  m_DrawInstanced: 0
  m_DrawTreesAndFoliage: 1
  m_ReflectionProbeUsage: 1
  m_MaterialTemplate: {fileID: 2100000, guid: 594ea882c5a793440b60ff72d896021e, type: 2}
  m_BakeLightProbesForTrees: 1
  m_PreserveTreePrototypeLayers: 0
  m_DeringLightProbesForTrees: 1
  m_ScaleInLightmap: 0.128
  m_LightmapParameters: {fileID: 15203, guid: 0000000000000000f000000000000000, type: 0}
  m_GroupingID: 0
  m_RenderingLayerMask: 1
  m_AllowAutoConnect: 1
--- !u!4 &716155112
Transform:
  m_ObjectHideFlags: 0
  m_CorrespondingSourceObject: {fileID: 0}
  m_PrefabInstance: {fileID: 0}
  m_PrefabAsset: {fileID: 0}
  m_GameObject: {fileID: 716155109}
  m_LocalRotation: {x: 0, y: 0, z: 0, w: 1}
  m_LocalPosition: {x: -35.12, y: 0, z: -49.42}
  m_LocalScale: {x: 1, y: 1, z: 1}
  m_Children: []
  m_Father: {fileID: 0}
  m_RootOrder: 9
  m_LocalEulerAnglesHint: {x: 0, y: 0, z: 0}
--- !u!1001 &802198071
PrefabInstance:
  m_ObjectHideFlags: 0
  serializedVersion: 2
  m_Modification:
    m_TransformParent: {fileID: 0}
    m_Modifications:
    - target: {fileID: 75542900160593349, guid: 1ebb75c12ef91014e94524019e01192d,
        type: 3}
      propertyPath: m_Materials.Array.data[0]
      value: 
      objectReference: {fileID: 2100000, guid: 983a987a0441e504ba2ed5b4bba085fd, type: 2}
    - target: {fileID: 364731123117828817, guid: 1ebb75c12ef91014e94524019e01192d,
        type: 3}
      propertyPath: m_Name
      value: SmallBuilding (1)
      objectReference: {fileID: 0}
    - target: {fileID: 364731123117828817, guid: 1ebb75c12ef91014e94524019e01192d,
        type: 3}
      propertyPath: m_Icon
      value: 
      objectReference: {fileID: 0}
    - target: {fileID: 384383464925863578, guid: 1ebb75c12ef91014e94524019e01192d,
        type: 3}
      propertyPath: m_LocalPosition.x
      value: -11.9
      objectReference: {fileID: 0}
    - target: {fileID: 384383464925863578, guid: 1ebb75c12ef91014e94524019e01192d,
        type: 3}
      propertyPath: m_LocalPosition.y
      value: -0.21
      objectReference: {fileID: 0}
    - target: {fileID: 384383464925863578, guid: 1ebb75c12ef91014e94524019e01192d,
        type: 3}
      propertyPath: m_LocalPosition.z
      value: 16.94
      objectReference: {fileID: 0}
    - target: {fileID: 384383464925863578, guid: 1ebb75c12ef91014e94524019e01192d,
        type: 3}
      propertyPath: m_LocalRotation.x
      value: -0.02212481
      objectReference: {fileID: 0}
    - target: {fileID: 384383464925863578, guid: 1ebb75c12ef91014e94524019e01192d,
        type: 3}
      propertyPath: m_LocalRotation.y
      value: 0.34912503
      objectReference: {fileID: 0}
    - target: {fileID: 384383464925863578, guid: 1ebb75c12ef91014e94524019e01192d,
        type: 3}
      propertyPath: m_LocalRotation.z
      value: 0.0073698456
      objectReference: {fileID: 0}
    - target: {fileID: 384383464925863578, guid: 1ebb75c12ef91014e94524019e01192d,
        type: 3}
      propertyPath: m_LocalRotation.w
      value: 0.936786
      objectReference: {fileID: 0}
    - target: {fileID: 384383464925863578, guid: 1ebb75c12ef91014e94524019e01192d,
        type: 3}
      propertyPath: m_RootOrder
      value: 16
      objectReference: {fileID: 0}
    - target: {fileID: 384383464925863578, guid: 1ebb75c12ef91014e94524019e01192d,
        type: 3}
      propertyPath: m_LocalEulerAnglesHint.x
      value: -2.6710002
      objectReference: {fileID: 0}
    - target: {fileID: 384383464925863578, guid: 1ebb75c12ef91014e94524019e01192d,
        type: 3}
      propertyPath: m_LocalEulerAnglesHint.y
      value: 40.881
      objectReference: {fileID: 0}
    - target: {fileID: 384383464925863578, guid: 1ebb75c12ef91014e94524019e01192d,
        type: 3}
      propertyPath: m_LocalEulerAnglesHint.z
      value: -0.094000004
      objectReference: {fileID: 0}
    - target: {fileID: 1393031842072757971, guid: 1ebb75c12ef91014e94524019e01192d,
        type: 3}
      propertyPath: m_Materials.Array.data[0]
      value: 
      objectReference: {fileID: 2100000, guid: 983a987a0441e504ba2ed5b4bba085fd, type: 2}
    - target: {fileID: 1550431228679747100, guid: 1ebb75c12ef91014e94524019e01192d,
        type: 3}
      propertyPath: m_Materials.Array.data[0]
      value: 
      objectReference: {fileID: 2100000, guid: 983a987a0441e504ba2ed5b4bba085fd, type: 2}
    - target: {fileID: 4062301303505632421, guid: 1ebb75c12ef91014e94524019e01192d,
        type: 3}
      propertyPath: m_Materials.Array.data[0]
      value: 
      objectReference: {fileID: 2100000, guid: 983a987a0441e504ba2ed5b4bba085fd, type: 2}
    - target: {fileID: 4486111335160271541, guid: 1ebb75c12ef91014e94524019e01192d,
        type: 3}
      propertyPath: m_Materials.Array.data[0]
      value: 
      objectReference: {fileID: 2100000, guid: 983a987a0441e504ba2ed5b4bba085fd, type: 2}
    - target: {fileID: 5635836180088380747, guid: 1ebb75c12ef91014e94524019e01192d,
        type: 3}
      propertyPath: m_Materials.Array.data[0]
      value: 
      objectReference: {fileID: 2100000, guid: 983a987a0441e504ba2ed5b4bba085fd, type: 2}
    - target: {fileID: 5884884705227387567, guid: 1ebb75c12ef91014e94524019e01192d,
        type: 3}
      propertyPath: m_Materials.Array.data[0]
      value: 
      objectReference: {fileID: 2100000, guid: 983a987a0441e504ba2ed5b4bba085fd, type: 2}
    - target: {fileID: 6220766699795776869, guid: 1ebb75c12ef91014e94524019e01192d,
        type: 3}
      propertyPath: m_Materials.Array.data[0]
      value: 
      objectReference: {fileID: 2100000, guid: 983a987a0441e504ba2ed5b4bba085fd, type: 2}
    m_RemovedComponents: []
  m_SourcePrefab: {fileID: 100100000, guid: 1ebb75c12ef91014e94524019e01192d, type: 3}
--- !u!1 &804472773
GameObject:
  m_ObjectHideFlags: 0
  m_CorrespondingSourceObject: {fileID: 0}
  m_PrefabInstance: {fileID: 0}
  m_PrefabAsset: {fileID: 0}
  serializedVersion: 6
  m_Component:
  - component: {fileID: 804472775}
  - component: {fileID: 804472774}
  m_Layer: 0
  m_Name: Directional Light
  m_TagString: Untagged
  m_Icon: {fileID: 0}
  m_NavMeshLayer: 0
  m_StaticEditorFlags: 0
  m_IsActive: 1
--- !u!108 &804472774
Light:
  m_ObjectHideFlags: 0
  m_CorrespondingSourceObject: {fileID: 0}
  m_PrefabInstance: {fileID: 0}
  m_PrefabAsset: {fileID: 0}
  m_GameObject: {fileID: 804472773}
  m_Enabled: 1
  serializedVersion: 10
  m_Type: 1
  m_Shape: 0
  m_Color: {r: 1, g: 0.95686275, b: 0.8392157, a: 1}
  m_Intensity: 1
  m_Range: 10
  m_SpotAngle: 30
  m_InnerSpotAngle: 21.80208
  m_CookieSize: 10
  m_Shadows:
    m_Type: 2
    m_Resolution: -1
    m_CustomResolution: -1
    m_Strength: 1
    m_Bias: 0.05
    m_NormalBias: 0.4
    m_NearPlane: 0.2
    m_CullingMatrixOverride:
      e00: 1
      e01: 0
      e02: 0
      e03: 0
      e10: 0
      e11: 1
      e12: 0
      e13: 0
      e20: 0
      e21: 0
      e22: 1
      e23: 0
      e30: 0
      e31: 0
      e32: 0
      e33: 1
    m_UseCullingMatrixOverride: 0
  m_Cookie: {fileID: 0}
  m_DrawHalo: 0
  m_Flare: {fileID: 0}
  m_RenderMode: 0
  m_CullingMask:
    serializedVersion: 2
    m_Bits: 4294967295
  m_RenderingLayerMask: 1
  m_Lightmapping: 1
  m_LightShadowCasterMode: 0
  m_AreaSize: {x: 1, y: 1}
  m_BounceIntensity: 1
  m_ColorTemperature: 6570
  m_UseColorTemperature: 0
  m_BoundingSphereOverride: {x: 0, y: 0, z: 0, w: 0}
  m_UseBoundingSphereOverride: 0
  m_ShadowRadius: 0
  m_ShadowAngle: 0
--- !u!4 &804472775
Transform:
  m_ObjectHideFlags: 0
  m_CorrespondingSourceObject: {fileID: 0}
  m_PrefabInstance: {fileID: 0}
  m_PrefabAsset: {fileID: 0}
  m_GameObject: {fileID: 804472773}
  m_LocalRotation: {x: 0.40821788, y: -0.23456968, z: 0.10938163, w: 0.8754261}
  m_LocalPosition: {x: 0, y: 50, z: 0}
  m_LocalScale: {x: 1, y: 1, z: 1}
  m_Children: []
  m_Father: {fileID: 0}
  m_RootOrder: 7
  m_LocalEulerAnglesHint: {x: 50, y: -30, z: 0}
--- !u!1 &826602623
GameObject:
  m_ObjectHideFlags: 0
  m_CorrespondingSourceObject: {fileID: 0}
  m_PrefabInstance: {fileID: 0}
  m_PrefabAsset: {fileID: 0}
  serializedVersion: 6
  m_Component:
  - component: {fileID: 826602624}
  m_Layer: 0
  m_Name: ---------  LIGHTING --------------
  m_TagString: Untagged
  m_Icon: {fileID: 0}
  m_NavMeshLayer: 0
  m_StaticEditorFlags: 0
  m_IsActive: 1
--- !u!4 &826602624
Transform:
  m_ObjectHideFlags: 0
  m_CorrespondingSourceObject: {fileID: 0}
  m_PrefabInstance: {fileID: 0}
  m_PrefabAsset: {fileID: 0}
  m_GameObject: {fileID: 826602623}
  m_LocalRotation: {x: 0, y: 0, z: 0, w: 1}
  m_LocalPosition: {x: 0, y: 0, z: 0}
  m_LocalScale: {x: 1, y: 1, z: 1}
  m_Children: []
  m_Father: {fileID: 0}
  m_RootOrder: 6
  m_LocalEulerAnglesHint: {x: 0, y: 0, z: 0}
--- !u!1 &955504286
GameObject:
  m_ObjectHideFlags: 0
  m_CorrespondingSourceObject: {fileID: 0}
  m_PrefabInstance: {fileID: 0}
  m_PrefabAsset: {fileID: 0}
  serializedVersion: 6
  m_Component:
  - component: {fileID: 955504290}
  - component: {fileID: 955504289}
  - component: {fileID: 955504288}
  - component: {fileID: 955504287}
  m_Layer: 0
  m_Name: Cube
  m_TagString: Untagged
  m_Icon: {fileID: 0}
  m_NavMeshLayer: 0
  m_StaticEditorFlags: 4294967295
  m_IsActive: 1
--- !u!65 &955504287
BoxCollider:
  m_ObjectHideFlags: 0
  m_CorrespondingSourceObject: {fileID: 0}
  m_PrefabInstance: {fileID: 0}
  m_PrefabAsset: {fileID: 0}
  m_GameObject: {fileID: 955504286}
  m_Material: {fileID: 0}
  m_IsTrigger: 0
  m_Enabled: 1
  serializedVersion: 2
  m_Size: {x: 1, y: 1, z: 1}
  m_Center: {x: 0, y: 0, z: 0}
--- !u!23 &955504288
MeshRenderer:
  m_ObjectHideFlags: 0
  m_CorrespondingSourceObject: {fileID: 0}
  m_PrefabInstance: {fileID: 0}
  m_PrefabAsset: {fileID: 0}
  m_GameObject: {fileID: 955504286}
  m_Enabled: 1
  m_CastShadows: 1
  m_ReceiveShadows: 1
  m_DynamicOccludee: 1
  m_MotionVectors: 1
  m_LightProbeUsage: 1
  m_ReflectionProbeUsage: 1
  m_RayTracingMode: 2
  m_RenderingLayerMask: 1
  m_RendererPriority: 0
  m_Materials:
  - {fileID: 2100000, guid: 983a987a0441e504ba2ed5b4bba085fd, type: 2}
  m_StaticBatchInfo:
    firstSubMesh: 0
    subMeshCount: 0
  m_StaticBatchRoot: {fileID: 0}
  m_ProbeAnchor: {fileID: 0}
  m_LightProbeVolumeOverride: {fileID: 0}
  m_ScaleInLightmap: 1
  m_ReceiveGI: 1
  m_PreserveUVs: 0
  m_IgnoreNormalsForChartDetection: 0
  m_ImportantGI: 0
  m_StitchLightmapSeams: 1
  m_SelectedEditorRenderState: 3
  m_MinimumChartSize: 4
  m_AutoUVMaxDistance: 0.5
  m_AutoUVMaxAngle: 89
  m_LightmapParameters: {fileID: 0}
  m_SortingLayerID: 0
  m_SortingLayer: 0
  m_SortingOrder: 0
--- !u!33 &955504289
MeshFilter:
  m_ObjectHideFlags: 0
  m_CorrespondingSourceObject: {fileID: 0}
  m_PrefabInstance: {fileID: 0}
  m_PrefabAsset: {fileID: 0}
  m_GameObject: {fileID: 955504286}
  m_Mesh: {fileID: 10202, guid: 0000000000000000e000000000000000, type: 0}
--- !u!4 &955504290
Transform:
  m_ObjectHideFlags: 0
  m_CorrespondingSourceObject: {fileID: 0}
  m_PrefabInstance: {fileID: 0}
  m_PrefabAsset: {fileID: 0}
  m_GameObject: {fileID: 955504286}
  m_LocalRotation: {x: 0, y: 0, z: 0, w: 1}
  m_LocalPosition: {x: -0.94, y: 0.1, z: -9.68}
  m_LocalScale: {x: 4.66705, y: 1, z: 4.9019}
  m_Children: []
  m_Father: {fileID: 0}
  m_RootOrder: 10
  m_LocalEulerAnglesHint: {x: 0, y: 0, z: 0}
--- !u!1 &982338980
GameObject:
  m_ObjectHideFlags: 0
  m_CorrespondingSourceObject: {fileID: 0}
  m_PrefabInstance: {fileID: 0}
  m_PrefabAsset: {fileID: 0}
  serializedVersion: 6
  m_Component:
  - component: {fileID: 982338984}
  - component: {fileID: 982338983}
  - component: {fileID: 982338982}
  - component: {fileID: 982338981}
  m_Layer: 0
  m_Name: Cube (8)
  m_TagString: Untagged
  m_Icon: {fileID: 0}
  m_NavMeshLayer: 0
  m_StaticEditorFlags: 0
  m_IsActive: 1
--- !u!65 &982338981
BoxCollider:
  m_ObjectHideFlags: 0
  m_CorrespondingSourceObject: {fileID: 0}
  m_PrefabInstance: {fileID: 0}
  m_PrefabAsset: {fileID: 0}
  m_GameObject: {fileID: 982338980}
  m_Material: {fileID: 0}
  m_IsTrigger: 0
  m_Enabled: 1
  serializedVersion: 2
  m_Size: {x: 1, y: 1, z: 1}
  m_Center: {x: 0, y: 0, z: 0}
--- !u!23 &982338982
MeshRenderer:
  m_ObjectHideFlags: 0
  m_CorrespondingSourceObject: {fileID: 0}
  m_PrefabInstance: {fileID: 0}
  m_PrefabAsset: {fileID: 0}
  m_GameObject: {fileID: 982338980}
  m_Enabled: 1
  m_CastShadows: 1
  m_ReceiveShadows: 1
  m_DynamicOccludee: 1
  m_MotionVectors: 1
  m_LightProbeUsage: 1
  m_ReflectionProbeUsage: 1
  m_RayTracingMode: 2
  m_RenderingLayerMask: 1
  m_RendererPriority: 0
  m_Materials:
  - {fileID: 2100000, guid: 983a987a0441e504ba2ed5b4bba085fd, type: 2}
  m_StaticBatchInfo:
    firstSubMesh: 0
    subMeshCount: 0
  m_StaticBatchRoot: {fileID: 0}
  m_ProbeAnchor: {fileID: 0}
  m_LightProbeVolumeOverride: {fileID: 0}
  m_ScaleInLightmap: 1
  m_ReceiveGI: 1
  m_PreserveUVs: 0
  m_IgnoreNormalsForChartDetection: 0
  m_ImportantGI: 0
  m_StitchLightmapSeams: 1
  m_SelectedEditorRenderState: 3
  m_MinimumChartSize: 4
  m_AutoUVMaxDistance: 0.5
  m_AutoUVMaxAngle: 89
  m_LightmapParameters: {fileID: 0}
  m_SortingLayerID: 0
  m_SortingLayer: 0
  m_SortingOrder: 0
--- !u!33 &982338983
MeshFilter:
  m_ObjectHideFlags: 0
  m_CorrespondingSourceObject: {fileID: 0}
  m_PrefabInstance: {fileID: 0}
  m_PrefabAsset: {fileID: 0}
  m_GameObject: {fileID: 982338980}
  m_Mesh: {fileID: 10202, guid: 0000000000000000e000000000000000, type: 0}
--- !u!4 &982338984
Transform:
  m_ObjectHideFlags: 0
  m_CorrespondingSourceObject: {fileID: 0}
  m_PrefabInstance: {fileID: 0}
  m_PrefabAsset: {fileID: 0}
  m_GameObject: {fileID: 982338980}
  m_LocalRotation: {x: -0, y: -0, z: 0.10677427, w: 0.9942833}
  m_LocalPosition: {x: -3.76, y: 2.682, z: 0.74}
  m_LocalScale: {x: 4.66705, y: 1, z: 4.9019}
  m_Children: []
  m_Father: {fileID: 0}
  m_RootOrder: 25
  m_LocalEulerAnglesHint: {x: 0, y: 0, z: 12.259001}
--- !u!1 &1057381576
GameObject:
  m_ObjectHideFlags: 0
  m_CorrespondingSourceObject: {fileID: 0}
  m_PrefabInstance: {fileID: 0}
  m_PrefabAsset: {fileID: 0}
  serializedVersion: 6
  m_Component:
  - component: {fileID: 1057381580}
  - component: {fileID: 1057381579}
  - component: {fileID: 1057381578}
  - component: {fileID: 1057381577}
  m_Layer: 0
  m_Name: Cube (6)
  m_TagString: Untagged
  m_Icon: {fileID: 0}
  m_NavMeshLayer: 0
  m_StaticEditorFlags: 4294967295
  m_IsActive: 1
--- !u!65 &1057381577
BoxCollider:
  m_ObjectHideFlags: 0
  m_CorrespondingSourceObject: {fileID: 0}
  m_PrefabInstance: {fileID: 0}
  m_PrefabAsset: {fileID: 0}
  m_GameObject: {fileID: 1057381576}
  m_Material: {fileID: 0}
  m_IsTrigger: 0
  m_Enabled: 1
  serializedVersion: 2
  m_Size: {x: 1, y: 1, z: 1}
  m_Center: {x: 0, y: 0, z: 0}
--- !u!23 &1057381578
MeshRenderer:
  m_ObjectHideFlags: 0
  m_CorrespondingSourceObject: {fileID: 0}
  m_PrefabInstance: {fileID: 0}
  m_PrefabAsset: {fileID: 0}
  m_GameObject: {fileID: 1057381576}
  m_Enabled: 1
  m_CastShadows: 1
  m_ReceiveShadows: 1
  m_DynamicOccludee: 1
  m_MotionVectors: 1
  m_LightProbeUsage: 1
  m_ReflectionProbeUsage: 1
  m_RayTracingMode: 2
  m_RenderingLayerMask: 1
  m_RendererPriority: 0
  m_Materials:
  - {fileID: 2100000, guid: 983a987a0441e504ba2ed5b4bba085fd, type: 2}
  m_StaticBatchInfo:
    firstSubMesh: 0
    subMeshCount: 0
  m_StaticBatchRoot: {fileID: 0}
  m_ProbeAnchor: {fileID: 0}
  m_LightProbeVolumeOverride: {fileID: 0}
  m_ScaleInLightmap: 1
  m_ReceiveGI: 1
  m_PreserveUVs: 0
  m_IgnoreNormalsForChartDetection: 0
  m_ImportantGI: 0
  m_StitchLightmapSeams: 1
  m_SelectedEditorRenderState: 3
  m_MinimumChartSize: 4
  m_AutoUVMaxDistance: 0.5
  m_AutoUVMaxAngle: 89
  m_LightmapParameters: {fileID: 0}
  m_SortingLayerID: 0
  m_SortingLayer: 0
  m_SortingOrder: 0
--- !u!33 &1057381579
MeshFilter:
  m_ObjectHideFlags: 0
  m_CorrespondingSourceObject: {fileID: 0}
  m_PrefabInstance: {fileID: 0}
  m_PrefabAsset: {fileID: 0}
  m_GameObject: {fileID: 1057381576}
  m_Mesh: {fileID: 10202, guid: 0000000000000000e000000000000000, type: 0}
--- !u!4 &1057381580
Transform:
  m_ObjectHideFlags: 0
  m_CorrespondingSourceObject: {fileID: 0}
  m_PrefabInstance: {fileID: 0}
  m_PrefabAsset: {fileID: 0}
  m_GameObject: {fileID: 1057381576}
  m_LocalRotation: {x: -0, y: -0.29849088, z: -0, w: 0.95441246}
  m_LocalPosition: {x: -6.72, y: 0.1, z: 7.87}
  m_LocalScale: {x: 6.068361, y: 6.5043144, z: 0.65092325}
  m_Children: []
  m_Father: {fileID: 0}
  m_RootOrder: 23
  m_LocalEulerAnglesHint: {x: 0, y: -34.734, z: 0}
--- !u!1 &1069143686
GameObject:
  m_ObjectHideFlags: 0
  m_CorrespondingSourceObject: {fileID: 0}
  m_PrefabInstance: {fileID: 0}
  m_PrefabAsset: {fileID: 0}
  serializedVersion: 6
  m_Component:
  - component: {fileID: 1069143687}
  m_Layer: 0
  m_Name: ---------  CAMERA WORK --------------
  m_TagString: Untagged
  m_Icon: {fileID: 0}
  m_NavMeshLayer: 0
  m_StaticEditorFlags: 0
  m_IsActive: 1
--- !u!4 &1069143687
Transform:
  m_ObjectHideFlags: 0
  m_CorrespondingSourceObject: {fileID: 0}
  m_PrefabInstance: {fileID: 0}
  m_PrefabAsset: {fileID: 0}
  m_GameObject: {fileID: 1069143686}
  m_LocalRotation: {x: 0, y: 0, z: 0, w: 1}
  m_LocalPosition: {x: 0, y: 0, z: 0}
  m_LocalScale: {x: 1, y: 1, z: 1}
  m_Children: []
  m_Father: {fileID: 0}
<<<<<<< HEAD
  m_RootOrder: 4
=======
  m_RootOrder: 2
>>>>>>> 753b2ea2
  m_LocalEulerAnglesHint: {x: 0, y: 0, z: 0}
--- !u!1 &1069947040
GameObject:
  m_ObjectHideFlags: 3
  m_CorrespondingSourceObject: {fileID: 0}
  m_PrefabInstance: {fileID: 0}
  m_PrefabAsset: {fileID: 0}
  serializedVersion: 6
  m_Component:
  - component: {fileID: 1069947042}
  - component: {fileID: 1069947041}
  m_Layer: 0
  m_Name: TopRig
  m_TagString: Untagged
  m_Icon: {fileID: 0}
  m_NavMeshLayer: 0
  m_StaticEditorFlags: 0
  m_IsActive: 1
--- !u!114 &1069947041
MonoBehaviour:
  m_ObjectHideFlags: 3
  m_CorrespondingSourceObject: {fileID: 0}
  m_PrefabInstance: {fileID: 0}
  m_PrefabAsset: {fileID: 0}
  m_GameObject: {fileID: 1069947040}
  m_Enabled: 1
  m_EditorHideFlags: 0
  m_Script: {fileID: 11500000, guid: 45e653bab7fb20e499bda25e1b646fea, type: 3}
  m_Name: 
  m_EditorClassIdentifier: 
  m_ExcludedPropertiesInInspector:
  - m_Script
  - Header
  - Extensions
  - m_Priority
  - m_Transitions
  - m_Follow
  - m_StandbyUpdate
  - m_Lens
  m_LockStageInInspector: 00000000
  m_StreamingVersion: 20170927
  m_Priority: 10
  m_StandbyUpdate: 2
  m_LookAt: {fileID: 0}
  m_Follow: {fileID: 0}
  m_Lens:
    FieldOfView: 40
    OrthographicSize: 10
    NearClipPlane: 0.1
    FarClipPlane: 2000
    Dutch: 0
    LensShift: {x: 0, y: 0}
  m_Transitions:
    m_BlendHint: 0
    m_InheritPosition: 0
    m_OnCameraLive:
      m_PersistentCalls:
        m_Calls: []
  m_LegacyBlendHint: 0
  m_ComponentOwner: {fileID: 2084548122}
--- !u!4 &1069947042
Transform:
  m_ObjectHideFlags: 3
  m_CorrespondingSourceObject: {fileID: 0}
  m_PrefabInstance: {fileID: 0}
  m_PrefabAsset: {fileID: 0}
  m_GameObject: {fileID: 1069947040}
  m_LocalRotation: {x: 0.18492083, y: -0.20548035, z: 0.0395719, w: 0.96021676}
  m_LocalPosition: {x: 0, y: 0, z: 0}
  m_LocalScale: {x: 1, y: 1, z: 1}
  m_Children:
  - {fileID: 2084548122}
  m_Father: {fileID: 1502793902}
  m_RootOrder: 0
  m_LocalEulerAnglesHint: {x: 0, y: 0, z: 0}
--- !u!1001 &1259640866
PrefabInstance:
  m_ObjectHideFlags: 0
  serializedVersion: 2
  m_Modification:
    m_TransformParent: {fileID: 0}
    m_Modifications:
    - target: {fileID: 75542900160593349, guid: 1ebb75c12ef91014e94524019e01192d,
        type: 3}
      propertyPath: m_Materials.Array.data[0]
      value: 
      objectReference: {fileID: 2100000, guid: 983a987a0441e504ba2ed5b4bba085fd, type: 2}
    - target: {fileID: 364731123117828817, guid: 1ebb75c12ef91014e94524019e01192d,
        type: 3}
      propertyPath: m_Name
      value: SmallBuilding (2)
      objectReference: {fileID: 0}
    - target: {fileID: 364731123117828817, guid: 1ebb75c12ef91014e94524019e01192d,
        type: 3}
      propertyPath: m_Icon
      value: 
      objectReference: {fileID: 0}
    - target: {fileID: 384383464925863578, guid: 1ebb75c12ef91014e94524019e01192d,
        type: 3}
      propertyPath: m_LocalPosition.x
      value: -16.1
      objectReference: {fileID: 0}
    - target: {fileID: 384383464925863578, guid: 1ebb75c12ef91014e94524019e01192d,
        type: 3}
      propertyPath: m_LocalPosition.y
      value: -1.49
      objectReference: {fileID: 0}
    - target: {fileID: 384383464925863578, guid: 1ebb75c12ef91014e94524019e01192d,
        type: 3}
      propertyPath: m_LocalPosition.z
      value: 1.62
      objectReference: {fileID: 0}
    - target: {fileID: 384383464925863578, guid: 1ebb75c12ef91014e94524019e01192d,
        type: 3}
      propertyPath: m_LocalRotation.x
      value: 0.0024269412
      objectReference: {fileID: 0}
    - target: {fileID: 384383464925863578, guid: 1ebb75c12ef91014e94524019e01192d,
        type: 3}
      propertyPath: m_LocalRotation.y
      value: -0.07057686
      objectReference: {fileID: 0}
    - target: {fileID: 384383464925863578, guid: 1ebb75c12ef91014e94524019e01192d,
        type: 3}
      propertyPath: m_LocalRotation.z
      value: 0.034281094
      objectReference: {fileID: 0}
    - target: {fileID: 384383464925863578, guid: 1ebb75c12ef91014e94524019e01192d,
        type: 3}
      propertyPath: m_LocalRotation.w
      value: 0.99691415
      objectReference: {fileID: 0}
    - target: {fileID: 384383464925863578, guid: 1ebb75c12ef91014e94524019e01192d,
        type: 3}
      propertyPath: m_RootOrder
      value: 17
      objectReference: {fileID: 0}
    - target: {fileID: 384383464925863578, guid: 1ebb75c12ef91014e94524019e01192d,
        type: 3}
      propertyPath: m_LocalEulerAnglesHint.x
      value: 0.555
      objectReference: {fileID: 0}
    - target: {fileID: 384383464925863578, guid: 1ebb75c12ef91014e94524019e01192d,
        type: 3}
      propertyPath: m_LocalEulerAnglesHint.y
      value: -8.08
      objectReference: {fileID: 0}
    - target: {fileID: 384383464925863578, guid: 1ebb75c12ef91014e94524019e01192d,
        type: 3}
      propertyPath: m_LocalEulerAnglesHint.z
      value: 3.9
      objectReference: {fileID: 0}
    - target: {fileID: 1393031842072757971, guid: 1ebb75c12ef91014e94524019e01192d,
        type: 3}
      propertyPath: m_Materials.Array.data[0]
      value: 
      objectReference: {fileID: 2100000, guid: 983a987a0441e504ba2ed5b4bba085fd, type: 2}
    - target: {fileID: 1550431228679747100, guid: 1ebb75c12ef91014e94524019e01192d,
        type: 3}
      propertyPath: m_Materials.Array.data[0]
      value: 
      objectReference: {fileID: 2100000, guid: 983a987a0441e504ba2ed5b4bba085fd, type: 2}
    - target: {fileID: 4062301303505632421, guid: 1ebb75c12ef91014e94524019e01192d,
        type: 3}
      propertyPath: m_Materials.Array.data[0]
      value: 
      objectReference: {fileID: 2100000, guid: 983a987a0441e504ba2ed5b4bba085fd, type: 2}
    - target: {fileID: 4486111335160271541, guid: 1ebb75c12ef91014e94524019e01192d,
        type: 3}
      propertyPath: m_Materials.Array.data[0]
      value: 
      objectReference: {fileID: 2100000, guid: 983a987a0441e504ba2ed5b4bba085fd, type: 2}
    - target: {fileID: 5635836180088380747, guid: 1ebb75c12ef91014e94524019e01192d,
        type: 3}
      propertyPath: m_Materials.Array.data[0]
      value: 
      objectReference: {fileID: 2100000, guid: 983a987a0441e504ba2ed5b4bba085fd, type: 2}
    - target: {fileID: 5884884705227387567, guid: 1ebb75c12ef91014e94524019e01192d,
        type: 3}
      propertyPath: m_Materials.Array.data[0]
      value: 
      objectReference: {fileID: 2100000, guid: 983a987a0441e504ba2ed5b4bba085fd, type: 2}
    - target: {fileID: 6220766699795776869, guid: 1ebb75c12ef91014e94524019e01192d,
        type: 3}
      propertyPath: m_Materials.Array.data[0]
      value: 
      objectReference: {fileID: 2100000, guid: 983a987a0441e504ba2ed5b4bba085fd, type: 2}
    m_RemovedComponents: []
  m_SourcePrefab: {fileID: 100100000, guid: 1ebb75c12ef91014e94524019e01192d, type: 3}
--- !u!1 &1259640867 stripped
GameObject:
  m_CorrespondingSourceObject: {fileID: 364731123117828817, guid: 1ebb75c12ef91014e94524019e01192d,
    type: 3}
  m_PrefabInstance: {fileID: 1259640866}
  m_PrefabAsset: {fileID: 0}
--- !u!65 &1259640868
BoxCollider:
  m_ObjectHideFlags: 0
  m_CorrespondingSourceObject: {fileID: 0}
  m_PrefabInstance: {fileID: 0}
  m_PrefabAsset: {fileID: 0}
  m_GameObject: {fileID: 1259640867}
  m_Material: {fileID: 0}
  m_IsTrigger: 0
  m_Enabled: 1
  serializedVersion: 2
  m_Size: {x: 4.9118204, y: 4.1104574, z: 4.8376255}
  m_Center: {x: 0.3429799, y: 2.037253, z: 0.10196686}
--- !u!1 &1303725911
GameObject:
  m_ObjectHideFlags: 0
  m_CorrespondingSourceObject: {fileID: 0}
  m_PrefabInstance: {fileID: 0}
  m_PrefabAsset: {fileID: 0}
  serializedVersion: 6
  m_Component:
  - component: {fileID: 1303725915}
  - component: {fileID: 1303725914}
  - component: {fileID: 1303725913}
  - component: {fileID: 1303725912}
  m_Layer: 0
  m_Name: Cube (2)
  m_TagString: Untagged
  m_Icon: {fileID: 0}
  m_NavMeshLayer: 0
  m_StaticEditorFlags: 4294967295
  m_IsActive: 1
--- !u!65 &1303725912
BoxCollider:
  m_ObjectHideFlags: 0
  m_CorrespondingSourceObject: {fileID: 0}
  m_PrefabInstance: {fileID: 0}
  m_PrefabAsset: {fileID: 0}
  m_GameObject: {fileID: 1303725911}
  m_Material: {fileID: 0}
  m_IsTrigger: 0
  m_Enabled: 1
  serializedVersion: 2
  m_Size: {x: 1, y: 1, z: 1}
  m_Center: {x: 0, y: 0, z: 0}
--- !u!23 &1303725913
MeshRenderer:
  m_ObjectHideFlags: 0
  m_CorrespondingSourceObject: {fileID: 0}
  m_PrefabInstance: {fileID: 0}
  m_PrefabAsset: {fileID: 0}
  m_GameObject: {fileID: 1303725911}
  m_Enabled: 1
  m_CastShadows: 1
  m_ReceiveShadows: 1
  m_DynamicOccludee: 1
  m_MotionVectors: 1
  m_LightProbeUsage: 1
  m_ReflectionProbeUsage: 1
  m_RayTracingMode: 2
  m_RenderingLayerMask: 1
  m_RendererPriority: 0
  m_Materials:
  - {fileID: 2100000, guid: 983a987a0441e504ba2ed5b4bba085fd, type: 2}
  m_StaticBatchInfo:
    firstSubMesh: 0
    subMeshCount: 0
  m_StaticBatchRoot: {fileID: 0}
  m_ProbeAnchor: {fileID: 0}
  m_LightProbeVolumeOverride: {fileID: 0}
  m_ScaleInLightmap: 1
  m_ReceiveGI: 1
  m_PreserveUVs: 0
  m_IgnoreNormalsForChartDetection: 0
  m_ImportantGI: 0
  m_StitchLightmapSeams: 1
  m_SelectedEditorRenderState: 3
  m_MinimumChartSize: 4
  m_AutoUVMaxDistance: 0.5
  m_AutoUVMaxAngle: 89
  m_LightmapParameters: {fileID: 0}
  m_SortingLayerID: 0
  m_SortingLayer: 0
  m_SortingOrder: 0
--- !u!33 &1303725914
MeshFilter:
  m_ObjectHideFlags: 0
  m_CorrespondingSourceObject: {fileID: 0}
  m_PrefabInstance: {fileID: 0}
  m_PrefabAsset: {fileID: 0}
  m_GameObject: {fileID: 1303725911}
  m_Mesh: {fileID: 10202, guid: 0000000000000000e000000000000000, type: 0}
--- !u!4 &1303725915
Transform:
  m_ObjectHideFlags: 0
  m_CorrespondingSourceObject: {fileID: 0}
  m_PrefabInstance: {fileID: 0}
  m_PrefabAsset: {fileID: 0}
  m_GameObject: {fileID: 1303725911}
  m_LocalRotation: {x: 0, y: 0, z: 0, w: 1}
  m_LocalPosition: {x: -7.3600006, y: 1, z: -9.68}
  m_LocalScale: {x: 9.785265, y: 1.1941, z: 1.4703052}
  m_Children: []
  m_Father: {fileID: 0}
  m_RootOrder: 12
  m_LocalEulerAnglesHint: {x: 0, y: 0, z: 0}
--- !u!1 &1424964852
GameObject:
  m_ObjectHideFlags: 0
  m_CorrespondingSourceObject: {fileID: 0}
  m_PrefabInstance: {fileID: 0}
  m_PrefabAsset: {fileID: 0}
  serializedVersion: 6
  m_Component:
  - component: {fileID: 1424964856}
  - component: {fileID: 1424964855}
  - component: {fileID: 1424964854}
  - component: {fileID: 1424964853}
  m_Layer: 0
  m_Name: Cube (5)
  m_TagString: Untagged
  m_Icon: {fileID: 0}
  m_NavMeshLayer: 0
  m_StaticEditorFlags: 4294967295
  m_IsActive: 1
--- !u!65 &1424964853
BoxCollider:
  m_ObjectHideFlags: 0
  m_CorrespondingSourceObject: {fileID: 0}
  m_PrefabInstance: {fileID: 0}
  m_PrefabAsset: {fileID: 0}
  m_GameObject: {fileID: 1424964852}
  m_Material: {fileID: 0}
  m_IsTrigger: 0
  m_Enabled: 1
  serializedVersion: 2
  m_Size: {x: 1, y: 1, z: 1}
  m_Center: {x: 0, y: 0, z: 0}
--- !u!23 &1424964854
MeshRenderer:
  m_ObjectHideFlags: 0
  m_CorrespondingSourceObject: {fileID: 0}
  m_PrefabInstance: {fileID: 0}
  m_PrefabAsset: {fileID: 0}
  m_GameObject: {fileID: 1424964852}
  m_Enabled: 1
  m_CastShadows: 1
  m_ReceiveShadows: 1
  m_DynamicOccludee: 1
  m_MotionVectors: 1
  m_LightProbeUsage: 1
  m_ReflectionProbeUsage: 1
  m_RayTracingMode: 2
  m_RenderingLayerMask: 1
  m_RendererPriority: 0
  m_Materials:
  - {fileID: 2100000, guid: 983a987a0441e504ba2ed5b4bba085fd, type: 2}
  m_StaticBatchInfo:
    firstSubMesh: 0
    subMeshCount: 0
  m_StaticBatchRoot: {fileID: 0}
  m_ProbeAnchor: {fileID: 0}
  m_LightProbeVolumeOverride: {fileID: 0}
  m_ScaleInLightmap: 1
  m_ReceiveGI: 1
  m_PreserveUVs: 0
  m_IgnoreNormalsForChartDetection: 0
  m_ImportantGI: 0
  m_StitchLightmapSeams: 1
  m_SelectedEditorRenderState: 3
  m_MinimumChartSize: 4
  m_AutoUVMaxDistance: 0.5
  m_AutoUVMaxAngle: 89
  m_LightmapParameters: {fileID: 0}
  m_SortingLayerID: 0
  m_SortingLayer: 0
  m_SortingOrder: 0
--- !u!33 &1424964855
MeshFilter:
  m_ObjectHideFlags: 0
  m_CorrespondingSourceObject: {fileID: 0}
  m_PrefabInstance: {fileID: 0}
  m_PrefabAsset: {fileID: 0}
  m_GameObject: {fileID: 1424964852}
  m_Mesh: {fileID: 10202, guid: 0000000000000000e000000000000000, type: 0}
--- !u!4 &1424964856
Transform:
  m_ObjectHideFlags: 0
  m_CorrespondingSourceObject: {fileID: 0}
  m_PrefabInstance: {fileID: 0}
  m_PrefabAsset: {fileID: 0}
  m_GameObject: {fileID: 1424964852}
  m_LocalRotation: {x: 0, y: 0, z: 0, w: 1}
  m_LocalPosition: {x: 0.46, y: 0.1, z: 9.35}
  m_LocalScale: {x: 11.689932, y: 6.5043144, z: 2.0265193}
  m_Children: []
  m_Father: {fileID: 0}
  m_RootOrder: 22
  m_LocalEulerAnglesHint: {x: 0, y: 0, z: 0}
--- !u!1 &1502793900
GameObject:
  m_ObjectHideFlags: 0
  m_CorrespondingSourceObject: {fileID: 0}
  m_PrefabInstance: {fileID: 0}
  m_PrefabAsset: {fileID: 0}
  serializedVersion: 6
  m_Component:
  - component: {fileID: 1502793902}
  - component: {fileID: 1502793901}
  m_Layer: 0
  m_Name: CM FreeLook1
  m_TagString: Untagged
  m_Icon: {fileID: 0}
  m_NavMeshLayer: 0
  m_StaticEditorFlags: 0
  m_IsActive: 1
--- !u!114 &1502793901
MonoBehaviour:
  m_ObjectHideFlags: 0
  m_CorrespondingSourceObject: {fileID: 0}
  m_PrefabInstance: {fileID: 0}
  m_PrefabAsset: {fileID: 0}
  m_GameObject: {fileID: 1502793900}
  m_Enabled: 1
  m_EditorHideFlags: 0
  m_Script: {fileID: 11500000, guid: 319d2fe34a804e245819465c9505ea59, type: 3}
  m_Name: 
  m_EditorClassIdentifier: 
  m_ExcludedPropertiesInInspector:
  - m_Script
  m_LockStageInInspector: 
  m_StreamingVersion: 20170927
  m_Priority: 10
  m_StandbyUpdate: 2
  m_LookAt: {fileID: 0}
  m_Follow: {fileID: 0}
  m_CommonLens: 1
  m_Lens:
    FieldOfView: 40
    OrthographicSize: 10
    NearClipPlane: 0.1
    FarClipPlane: 2000
    Dutch: 0
    LensShift: {x: 0, y: 0}
  m_Transitions:
    m_BlendHint: 0
    m_InheritPosition: 0
    m_OnCameraLive:
      m_PersistentCalls:
        m_Calls: []
  m_LegacyBlendHint: 0
  m_YAxis:
    Value: 0.5
    m_SpeedMode: 0
    m_MaxSpeed: 80
    m_AccelTime: 0.5
    m_DecelTime: 0.1
    m_InputAxisName: 
    m_InputAxisValue: 0
    m_InvertInput: 1
    m_MinValue: 0
    m_MaxValue: 1
    m_Wrap: 0
    m_Recentering:
      m_enabled: 0
      m_WaitTime: 1
      m_RecenteringTime: 2
      m_LegacyHeadingDefinition: -1
      m_LegacyVelocityFilterStrength: -1
  m_YAxisRecentering:
    m_enabled: 1
    m_WaitTime: 2
    m_RecenteringTime: 3
    m_LegacyHeadingDefinition: -1
    m_LegacyVelocityFilterStrength: -1
  m_XAxis:
    Value: 0
    m_SpeedMode: 0
    m_MaxSpeed: 8000
    m_AccelTime: 0.5
    m_DecelTime: 0.1
    m_InputAxisName: 
    m_InputAxisValue: 0
    m_InvertInput: 0
    m_MinValue: -180
    m_MaxValue: 180
    m_Wrap: 1
    m_Recentering:
      m_enabled: 0
      m_WaitTime: 1
      m_RecenteringTime: 2
      m_LegacyHeadingDefinition: -1
      m_LegacyVelocityFilterStrength: -1
  m_Heading:
    m_Definition: 2
    m_VelocityFilterStrength: 4
    m_Bias: 0
  m_RecenterToTargetHeading:
    m_enabled: 0
    m_WaitTime: 1
    m_RecenteringTime: 2
    m_LegacyHeadingDefinition: -1
    m_LegacyVelocityFilterStrength: -1
  m_BindingMode: 5
  m_SplineCurvature: 0.2
  m_Orbits:
  - m_Height: 10
    m_Radius: 16.88
  - m_Height: 6
    m_Radius: 10
  - m_Height: 1.5
    m_Radius: 4.5
  m_LegacyHeadingBias: 3.4028235e+38
  m_Rigs:
  - {fileID: 1069947041}
  - {fileID: 2049112420}
  - {fileID: 233317032}
--- !u!4 &1502793902
Transform:
  m_ObjectHideFlags: 0
  m_CorrespondingSourceObject: {fileID: 0}
  m_PrefabInstance: {fileID: 0}
  m_PrefabAsset: {fileID: 0}
  m_GameObject: {fileID: 1502793900}
  m_LocalRotation: {x: 0, y: 0, z: 0, w: 1}
  m_LocalPosition: {x: 4.712467, y: 6.307, z: -24.900238}
  m_LocalScale: {x: 1, y: 1, z: 1}
  m_Children:
  - {fileID: 1069947042}
  - {fileID: 2049112421}
  - {fileID: 233317033}
  m_Father: {fileID: 0}
  m_RootOrder: 5
  m_LocalEulerAnglesHint: {x: 0, y: 0, z: 0}
--- !u!1 &1523164311
GameObject:
  m_ObjectHideFlags: 0
  m_CorrespondingSourceObject: {fileID: 0}
  m_PrefabInstance: {fileID: 0}
  m_PrefabAsset: {fileID: 0}
  serializedVersion: 6
  m_Component:
  - component: {fileID: 1523164312}
  m_Layer: 0
  m_Name: ---------  GAMEPLAY --------------
  m_TagString: Untagged
  m_Icon: {fileID: 0}
  m_NavMeshLayer: 0
  m_StaticEditorFlags: 0
  m_IsActive: 1
--- !u!4 &1523164312
Transform:
  m_ObjectHideFlags: 0
  m_CorrespondingSourceObject: {fileID: 0}
  m_PrefabInstance: {fileID: 0}
  m_PrefabAsset: {fileID: 0}
  m_GameObject: {fileID: 1523164311}
  m_LocalRotation: {x: 0, y: 0, z: 0, w: 1}
  m_LocalPosition: {x: 0, y: 0, z: 0}
  m_LocalScale: {x: 1, y: 1, z: 1}
  m_Children: []
  m_Father: {fileID: 0}
  m_RootOrder: 27
  m_LocalEulerAnglesHint: {x: 0, y: 0, z: 0}
--- !u!1 &1559010558
GameObject:
  m_ObjectHideFlags: 0
  m_CorrespondingSourceObject: {fileID: 0}
  m_PrefabInstance: {fileID: 0}
  m_PrefabAsset: {fileID: 0}
  serializedVersion: 6
  m_Component:
  - component: {fileID: 1559010562}
  - component: {fileID: 1559010561}
  - component: {fileID: 1559010560}
  - component: {fileID: 1559010559}
  m_Layer: 0
  m_Name: Cube (9)
  m_TagString: Untagged
  m_Icon: {fileID: 0}
  m_NavMeshLayer: 0
  m_StaticEditorFlags: 0
  m_IsActive: 1
--- !u!65 &1559010559
BoxCollider:
  m_ObjectHideFlags: 0
  m_CorrespondingSourceObject: {fileID: 0}
  m_PrefabInstance: {fileID: 0}
  m_PrefabAsset: {fileID: 0}
  m_GameObject: {fileID: 1559010558}
  m_Material: {fileID: 0}
  m_IsTrigger: 0
  m_Enabled: 1
  serializedVersion: 2
  m_Size: {x: 1, y: 1, z: 1}
  m_Center: {x: 0, y: 0, z: 0}
--- !u!23 &1559010560
MeshRenderer:
  m_ObjectHideFlags: 0
  m_CorrespondingSourceObject: {fileID: 0}
  m_PrefabInstance: {fileID: 0}
  m_PrefabAsset: {fileID: 0}
  m_GameObject: {fileID: 1559010558}
  m_Enabled: 1
  m_CastShadows: 1
  m_ReceiveShadows: 1
  m_DynamicOccludee: 1
  m_MotionVectors: 1
  m_LightProbeUsage: 1
  m_ReflectionProbeUsage: 1
  m_RayTracingMode: 2
  m_RenderingLayerMask: 1
  m_RendererPriority: 0
  m_Materials:
  - {fileID: 2100000, guid: 983a987a0441e504ba2ed5b4bba085fd, type: 2}
  m_StaticBatchInfo:
    firstSubMesh: 0
    subMeshCount: 0
  m_StaticBatchRoot: {fileID: 0}
  m_ProbeAnchor: {fileID: 0}
  m_LightProbeVolumeOverride: {fileID: 0}
  m_ScaleInLightmap: 1
  m_ReceiveGI: 1
  m_PreserveUVs: 0
  m_IgnoreNormalsForChartDetection: 0
  m_ImportantGI: 0
  m_StitchLightmapSeams: 1
  m_SelectedEditorRenderState: 3
  m_MinimumChartSize: 4
  m_AutoUVMaxDistance: 0.5
  m_AutoUVMaxAngle: 89
  m_LightmapParameters: {fileID: 0}
  m_SortingLayerID: 0
  m_SortingLayer: 0
  m_SortingOrder: 0
--- !u!33 &1559010561
MeshFilter:
  m_ObjectHideFlags: 0
  m_CorrespondingSourceObject: {fileID: 0}
  m_PrefabInstance: {fileID: 0}
  m_PrefabAsset: {fileID: 0}
  m_GameObject: {fileID: 1559010558}
  m_Mesh: {fileID: 10202, guid: 0000000000000000e000000000000000, type: 0}
--- !u!4 &1559010562
Transform:
  m_ObjectHideFlags: 0
  m_CorrespondingSourceObject: {fileID: 0}
  m_PrefabInstance: {fileID: 0}
  m_PrefabAsset: {fileID: 0}
  m_GameObject: {fileID: 1559010558}
  m_LocalRotation: {x: -0, y: -0, z: 0.10677427, w: 0.9942833}
  m_LocalPosition: {x: 3.8, y: -0.08, z: -2.92}
  m_LocalScale: {x: 4.66705, y: 1, z: 4.9019}
  m_Children: []
  m_Father: {fileID: 0}
  m_RootOrder: 26
  m_LocalEulerAnglesHint: {x: 0, y: 0, z: 12.259001}
--- !u!1 &1567022179
GameObject:
  m_ObjectHideFlags: 0
  m_CorrespondingSourceObject: {fileID: 0}
  m_PrefabInstance: {fileID: 0}
  m_PrefabAsset: {fileID: 0}
  serializedVersion: 6
  m_Component:
  - component: {fileID: 1567022183}
  - component: {fileID: 1567022182}
  - component: {fileID: 1567022181}
  - component: {fileID: 1567022180}
  m_Layer: 0
  m_Name: Cube (4)
  m_TagString: Untagged
  m_Icon: {fileID: 0}
  m_NavMeshLayer: 0
  m_StaticEditorFlags: 4294967295
  m_IsActive: 1
--- !u!65 &1567022180
BoxCollider:
  m_ObjectHideFlags: 0
  m_CorrespondingSourceObject: {fileID: 0}
  m_PrefabInstance: {fileID: 0}
  m_PrefabAsset: {fileID: 0}
  m_GameObject: {fileID: 1567022179}
  m_Material: {fileID: 0}
  m_IsTrigger: 0
  m_Enabled: 1
  serializedVersion: 2
  m_Size: {x: 1, y: 1, z: 1}
  m_Center: {x: 0, y: 0, z: 0}
--- !u!23 &1567022181
MeshRenderer:
  m_ObjectHideFlags: 0
  m_CorrespondingSourceObject: {fileID: 0}
  m_PrefabInstance: {fileID: 0}
  m_PrefabAsset: {fileID: 0}
  m_GameObject: {fileID: 1567022179}
  m_Enabled: 1
  m_CastShadows: 1
  m_ReceiveShadows: 1
  m_DynamicOccludee: 1
  m_MotionVectors: 1
  m_LightProbeUsage: 1
  m_ReflectionProbeUsage: 1
  m_RayTracingMode: 2
  m_RenderingLayerMask: 1
  m_RendererPriority: 0
  m_Materials:
  - {fileID: 2100000, guid: 983a987a0441e504ba2ed5b4bba085fd, type: 2}
  m_StaticBatchInfo:
    firstSubMesh: 0
    subMeshCount: 0
  m_StaticBatchRoot: {fileID: 0}
  m_ProbeAnchor: {fileID: 0}
  m_LightProbeVolumeOverride: {fileID: 0}
  m_ScaleInLightmap: 1
  m_ReceiveGI: 1
  m_PreserveUVs: 0
  m_IgnoreNormalsForChartDetection: 0
  m_ImportantGI: 0
  m_StitchLightmapSeams: 1
  m_SelectedEditorRenderState: 3
  m_MinimumChartSize: 4
  m_AutoUVMaxDistance: 0.5
  m_AutoUVMaxAngle: 89
  m_LightmapParameters: {fileID: 0}
  m_SortingLayerID: 0
  m_SortingLayer: 0
  m_SortingOrder: 0
--- !u!33 &1567022182
MeshFilter:
  m_ObjectHideFlags: 0
  m_CorrespondingSourceObject: {fileID: 0}
  m_PrefabInstance: {fileID: 0}
  m_PrefabAsset: {fileID: 0}
  m_GameObject: {fileID: 1567022179}
  m_Mesh: {fileID: 10202, guid: 0000000000000000e000000000000000, type: 0}
--- !u!4 &1567022183
Transform:
  m_ObjectHideFlags: 0
  m_CorrespondingSourceObject: {fileID: 0}
  m_PrefabInstance: {fileID: 0}
  m_PrefabAsset: {fileID: 0}
  m_GameObject: {fileID: 1567022179}
  m_LocalRotation: {x: 0.026077801, y: 0.22806217, z: 0.24232899, w: 0.9426475}
  m_LocalPosition: {x: 2.8078, y: 0.051378, z: 3.0279}
  m_LocalScale: {x: 5.7737727, y: 1.8967, z: 4.9019}
  m_Children: []
  m_Father: {fileID: 0}
  m_RootOrder: 15
  m_LocalEulerAnglesHint: {x: -3.5180001, y: 26.324001, z: 28.011002}
<<<<<<< HEAD
--- !u!1 &1724036686
GameObject:
  m_ObjectHideFlags: 0
  m_CorrespondingSourceObject: {fileID: 0}
  m_PrefabInstance: {fileID: 0}
  m_PrefabAsset: {fileID: 0}
  serializedVersion: 6
  m_Component:
  - component: {fileID: 1724036688}
  - component: {fileID: 1724036687}
  m_Layer: 0
  m_Name: InputReader
  m_TagString: Untagged
  m_Icon: {fileID: 0}
  m_NavMeshLayer: 0
  m_StaticEditorFlags: 0
  m_IsActive: 1
--- !u!114 &1724036687
MonoBehaviour:
  m_ObjectHideFlags: 0
  m_CorrespondingSourceObject: {fileID: 0}
  m_PrefabInstance: {fileID: 0}
  m_PrefabAsset: {fileID: 0}
  m_GameObject: {fileID: 1724036686}
  m_Enabled: 1
  m_EditorHideFlags: 0
  m_Script: {fileID: 11500000, guid: 143f1e276019d54448855eb41708d190, type: 3}
  m_Name: 
  m_EditorClassIdentifier: 
--- !u!4 &1724036688
Transform:
  m_ObjectHideFlags: 0
  m_CorrespondingSourceObject: {fileID: 0}
  m_PrefabInstance: {fileID: 0}
  m_PrefabAsset: {fileID: 0}
  m_GameObject: {fileID: 1724036686}
  m_LocalRotation: {x: 0, y: 0, z: 0, w: 1}
  m_LocalPosition: {x: 0, y: 0, z: 0}
  m_LocalScale: {x: 1, y: 1, z: 1}
  m_Children: []
  m_Father: {fileID: 0}
  m_RootOrder: 2
  m_LocalEulerAnglesHint: {x: 0, y: 0, z: 0}
=======
>>>>>>> 753b2ea2
--- !u!1001 &1809933188
PrefabInstance:
  m_ObjectHideFlags: 0
  serializedVersion: 2
  m_Modification:
    m_TransformParent: {fileID: 0}
    m_Modifications:
    - target: {fileID: 75542900160593349, guid: 1ebb75c12ef91014e94524019e01192d,
        type: 3}
      propertyPath: m_Materials.Array.data[0]
      value: 
      objectReference: {fileID: 2100000, guid: 983a987a0441e504ba2ed5b4bba085fd, type: 2}
    - target: {fileID: 364731123117828817, guid: 1ebb75c12ef91014e94524019e01192d,
        type: 3}
      propertyPath: m_Name
      value: SmallBuilding (4)
      objectReference: {fileID: 0}
    - target: {fileID: 364731123117828817, guid: 1ebb75c12ef91014e94524019e01192d,
        type: 3}
      propertyPath: m_Icon
      value: 
      objectReference: {fileID: 0}
    - target: {fileID: 384383464925863578, guid: 1ebb75c12ef91014e94524019e01192d,
        type: 3}
      propertyPath: m_LocalPosition.x
      value: -8.39
      objectReference: {fileID: 0}
    - target: {fileID: 384383464925863578, guid: 1ebb75c12ef91014e94524019e01192d,
        type: 3}
      propertyPath: m_LocalPosition.y
      value: 0
      objectReference: {fileID: 0}
    - target: {fileID: 384383464925863578, guid: 1ebb75c12ef91014e94524019e01192d,
        type: 3}
      propertyPath: m_LocalPosition.z
      value: -4.45
      objectReference: {fileID: 0}
    - target: {fileID: 384383464925863578, guid: 1ebb75c12ef91014e94524019e01192d,
        type: 3}
      propertyPath: m_LocalRotation.x
      value: 0
      objectReference: {fileID: 0}
    - target: {fileID: 384383464925863578, guid: 1ebb75c12ef91014e94524019e01192d,
        type: 3}
      propertyPath: m_LocalRotation.y
      value: 0
      objectReference: {fileID: 0}
    - target: {fileID: 384383464925863578, guid: 1ebb75c12ef91014e94524019e01192d,
        type: 3}
      propertyPath: m_LocalRotation.z
      value: 0
      objectReference: {fileID: 0}
    - target: {fileID: 384383464925863578, guid: 1ebb75c12ef91014e94524019e01192d,
        type: 3}
      propertyPath: m_LocalRotation.w
      value: 1
      objectReference: {fileID: 0}
    - target: {fileID: 384383464925863578, guid: 1ebb75c12ef91014e94524019e01192d,
        type: 3}
      propertyPath: m_RootOrder
      value: 20
      objectReference: {fileID: 0}
    - target: {fileID: 384383464925863578, guid: 1ebb75c12ef91014e94524019e01192d,
        type: 3}
      propertyPath: m_LocalEulerAnglesHint.x
      value: 0
      objectReference: {fileID: 0}
    - target: {fileID: 384383464925863578, guid: 1ebb75c12ef91014e94524019e01192d,
        type: 3}
      propertyPath: m_LocalEulerAnglesHint.y
      value: 0
      objectReference: {fileID: 0}
    - target: {fileID: 384383464925863578, guid: 1ebb75c12ef91014e94524019e01192d,
        type: 3}
      propertyPath: m_LocalEulerAnglesHint.z
      value: 0
      objectReference: {fileID: 0}
    - target: {fileID: 1393031842072757971, guid: 1ebb75c12ef91014e94524019e01192d,
        type: 3}
      propertyPath: m_Materials.Array.data[0]
      value: 
      objectReference: {fileID: 2100000, guid: 983a987a0441e504ba2ed5b4bba085fd, type: 2}
    - target: {fileID: 1550431228679747100, guid: 1ebb75c12ef91014e94524019e01192d,
        type: 3}
      propertyPath: m_Materials.Array.data[0]
      value: 
      objectReference: {fileID: 2100000, guid: 983a987a0441e504ba2ed5b4bba085fd, type: 2}
    - target: {fileID: 4062301303505632421, guid: 1ebb75c12ef91014e94524019e01192d,
        type: 3}
      propertyPath: m_Materials.Array.data[0]
      value: 
      objectReference: {fileID: 2100000, guid: 983a987a0441e504ba2ed5b4bba085fd, type: 2}
    - target: {fileID: 4486111335160271541, guid: 1ebb75c12ef91014e94524019e01192d,
        type: 3}
      propertyPath: m_Materials.Array.data[0]
      value: 
      objectReference: {fileID: 2100000, guid: 983a987a0441e504ba2ed5b4bba085fd, type: 2}
    - target: {fileID: 5635836180088380747, guid: 1ebb75c12ef91014e94524019e01192d,
        type: 3}
      propertyPath: m_Materials.Array.data[0]
      value: 
      objectReference: {fileID: 2100000, guid: 983a987a0441e504ba2ed5b4bba085fd, type: 2}
    - target: {fileID: 5884884705227387567, guid: 1ebb75c12ef91014e94524019e01192d,
        type: 3}
      propertyPath: m_Materials.Array.data[0]
      value: 
      objectReference: {fileID: 2100000, guid: 983a987a0441e504ba2ed5b4bba085fd, type: 2}
    - target: {fileID: 6220766699795776869, guid: 1ebb75c12ef91014e94524019e01192d,
        type: 3}
      propertyPath: m_Materials.Array.data[0]
      value: 
      objectReference: {fileID: 2100000, guid: 983a987a0441e504ba2ed5b4bba085fd, type: 2}
    m_RemovedComponents: []
  m_SourcePrefab: {fileID: 100100000, guid: 1ebb75c12ef91014e94524019e01192d, type: 3}
--- !u!1001 &1887993772
PrefabInstance:
  m_ObjectHideFlags: 0
  serializedVersion: 2
  m_Modification:
    m_TransformParent: {fileID: 0}
    m_Modifications:
    - target: {fileID: 75542900160593349, guid: 1ebb75c12ef91014e94524019e01192d,
        type: 3}
      propertyPath: m_Materials.Array.data[0]
      value: 
      objectReference: {fileID: 2100000, guid: 983a987a0441e504ba2ed5b4bba085fd, type: 2}
    - target: {fileID: 364731123117828817, guid: 1ebb75c12ef91014e94524019e01192d,
        type: 3}
      propertyPath: m_Name
      value: SmallBuilding (3)
      objectReference: {fileID: 0}
    - target: {fileID: 364731123117828817, guid: 1ebb75c12ef91014e94524019e01192d,
        type: 3}
      propertyPath: m_Icon
      value: 
      objectReference: {fileID: 0}
    - target: {fileID: 384383464925863578, guid: 1ebb75c12ef91014e94524019e01192d,
        type: 3}
      propertyPath: m_LocalPosition.x
      value: -3.16
      objectReference: {fileID: 0}
    - target: {fileID: 384383464925863578, guid: 1ebb75c12ef91014e94524019e01192d,
        type: 3}
      propertyPath: m_LocalPosition.y
      value: 0.19
      objectReference: {fileID: 0}
    - target: {fileID: 384383464925863578, guid: 1ebb75c12ef91014e94524019e01192d,
        type: 3}
      propertyPath: m_LocalPosition.z
      value: 21.12
      objectReference: {fileID: 0}
    - target: {fileID: 384383464925863578, guid: 1ebb75c12ef91014e94524019e01192d,
        type: 3}
      propertyPath: m_LocalRotation.x
      value: -0.02212481
      objectReference: {fileID: 0}
    - target: {fileID: 384383464925863578, guid: 1ebb75c12ef91014e94524019e01192d,
        type: 3}
      propertyPath: m_LocalRotation.y
      value: 0.34912503
      objectReference: {fileID: 0}
    - target: {fileID: 384383464925863578, guid: 1ebb75c12ef91014e94524019e01192d,
        type: 3}
      propertyPath: m_LocalRotation.z
      value: 0.0073698456
      objectReference: {fileID: 0}
    - target: {fileID: 384383464925863578, guid: 1ebb75c12ef91014e94524019e01192d,
        type: 3}
      propertyPath: m_LocalRotation.w
      value: 0.936786
      objectReference: {fileID: 0}
    - target: {fileID: 384383464925863578, guid: 1ebb75c12ef91014e94524019e01192d,
        type: 3}
      propertyPath: m_RootOrder
      value: 19
      objectReference: {fileID: 0}
    - target: {fileID: 384383464925863578, guid: 1ebb75c12ef91014e94524019e01192d,
        type: 3}
      propertyPath: m_LocalEulerAnglesHint.x
      value: -2.6710002
      objectReference: {fileID: 0}
    - target: {fileID: 384383464925863578, guid: 1ebb75c12ef91014e94524019e01192d,
        type: 3}
      propertyPath: m_LocalEulerAnglesHint.y
      value: 40.881
      objectReference: {fileID: 0}
    - target: {fileID: 384383464925863578, guid: 1ebb75c12ef91014e94524019e01192d,
        type: 3}
      propertyPath: m_LocalEulerAnglesHint.z
      value: -0.094000004
      objectReference: {fileID: 0}
    - target: {fileID: 1393031842072757971, guid: 1ebb75c12ef91014e94524019e01192d,
        type: 3}
      propertyPath: m_Materials.Array.data[0]
      value: 
      objectReference: {fileID: 2100000, guid: 983a987a0441e504ba2ed5b4bba085fd, type: 2}
    - target: {fileID: 1550431228679747100, guid: 1ebb75c12ef91014e94524019e01192d,
        type: 3}
      propertyPath: m_Materials.Array.data[0]
      value: 
      objectReference: {fileID: 2100000, guid: 983a987a0441e504ba2ed5b4bba085fd, type: 2}
    - target: {fileID: 4062301303505632421, guid: 1ebb75c12ef91014e94524019e01192d,
        type: 3}
      propertyPath: m_Materials.Array.data[0]
      value: 
      objectReference: {fileID: 2100000, guid: 983a987a0441e504ba2ed5b4bba085fd, type: 2}
    - target: {fileID: 4486111335160271541, guid: 1ebb75c12ef91014e94524019e01192d,
        type: 3}
      propertyPath: m_Materials.Array.data[0]
      value: 
      objectReference: {fileID: 2100000, guid: 983a987a0441e504ba2ed5b4bba085fd, type: 2}
    - target: {fileID: 5635836180088380747, guid: 1ebb75c12ef91014e94524019e01192d,
        type: 3}
      propertyPath: m_Materials.Array.data[0]
      value: 
      objectReference: {fileID: 2100000, guid: 983a987a0441e504ba2ed5b4bba085fd, type: 2}
    - target: {fileID: 5884884705227387567, guid: 1ebb75c12ef91014e94524019e01192d,
        type: 3}
      propertyPath: m_Materials.Array.data[0]
      value: 
      objectReference: {fileID: 2100000, guid: 983a987a0441e504ba2ed5b4bba085fd, type: 2}
    - target: {fileID: 6220766699795776869, guid: 1ebb75c12ef91014e94524019e01192d,
        type: 3}
      propertyPath: m_Materials.Array.data[0]
      value: 
      objectReference: {fileID: 2100000, guid: 983a987a0441e504ba2ed5b4bba085fd, type: 2}
    m_RemovedComponents: []
  m_SourcePrefab: {fileID: 100100000, guid: 1ebb75c12ef91014e94524019e01192d, type: 3}
--- !u!1 &1888107669
GameObject:
  m_ObjectHideFlags: 3
  m_CorrespondingSourceObject: {fileID: 0}
  m_PrefabInstance: {fileID: 0}
  m_PrefabAsset: {fileID: 0}
  serializedVersion: 6
  m_Component:
  - component: {fileID: 1888107670}
  - component: {fileID: 1888107673}
  - component: {fileID: 1888107672}
  - component: {fileID: 1888107671}
  m_Layer: 0
  m_Name: cm
  m_TagString: Untagged
  m_Icon: {fileID: 0}
  m_NavMeshLayer: 0
  m_StaticEditorFlags: 0
  m_IsActive: 1
--- !u!4 &1888107670
Transform:
  m_ObjectHideFlags: 3
  m_CorrespondingSourceObject: {fileID: 0}
  m_PrefabInstance: {fileID: 0}
  m_PrefabAsset: {fileID: 0}
  m_GameObject: {fileID: 1888107669}
  m_LocalRotation: {x: -0, y: -0, z: -0, w: 1}
  m_LocalPosition: {x: 0, y: 0, z: 0}
  m_LocalScale: {x: 1, y: 1, z: 1}
  m_Children: []
  m_Father: {fileID: 2049112421}
  m_RootOrder: 0
  m_LocalEulerAnglesHint: {x: 0, y: 0, z: 0}
--- !u!114 &1888107671
MonoBehaviour:
  m_ObjectHideFlags: 3
  m_CorrespondingSourceObject: {fileID: 0}
  m_PrefabInstance: {fileID: 0}
  m_PrefabAsset: {fileID: 0}
  m_GameObject: {fileID: 1888107669}
  m_Enabled: 1
  m_EditorHideFlags: 0
  m_Script: {fileID: 11500000, guid: f4044717213e31446939f7bd49c896ea, type: 3}
  m_Name: 
  m_EditorClassIdentifier: 
  m_TrackedObjectOffset: {x: 0, y: 1.5, z: 0}
  m_LookaheadTime: 0
  m_LookaheadSmoothing: 30
  m_LookaheadIgnoreY: 1
  m_HorizontalDamping: 0
  m_VerticalDamping: 0
  m_ScreenX: 0.5
  m_ScreenY: 0.55
  m_DeadZoneWidth: 0
  m_DeadZoneHeight: 0
  m_SoftZoneWidth: 0.8
  m_SoftZoneHeight: 0.8
  m_BiasX: 0
  m_BiasY: 0
  m_CenterOnActivate: 1
--- !u!114 &1888107672
MonoBehaviour:
  m_ObjectHideFlags: 3
  m_CorrespondingSourceObject: {fileID: 0}
  m_PrefabInstance: {fileID: 0}
  m_PrefabAsset: {fileID: 0}
  m_GameObject: {fileID: 1888107669}
  m_Enabled: 1
  m_EditorHideFlags: 0
  m_Script: {fileID: 11500000, guid: 9384ab8608cdc3d479fe89cd51eed48f, type: 3}
  m_Name: 
  m_EditorClassIdentifier: 
  m_BindingMode: 5
  m_FollowOffset: {x: 0, y: 6, z: -10}
  m_XDamping: 1
  m_YDamping: 1
  m_ZDamping: 1
  m_AngularDampingMode: 0
  m_PitchDamping: 0
  m_YawDamping: 0
  m_RollDamping: 0
  m_AngularDamping: 0
  m_Heading:
    m_Definition: 2
    m_VelocityFilterStrength: 4
    m_Bias: 0
  m_RecenterToTargetHeading:
    m_enabled: 0
    m_WaitTime: 1
    m_RecenteringTime: 2
    m_LegacyHeadingDefinition: -1
    m_LegacyVelocityFilterStrength: -1
  m_XAxis:
    Value: 0
    m_SpeedMode: 0
    m_MaxSpeed: 300
    m_AccelTime: 0.1
    m_DecelTime: 0.1
    m_InputAxisName: 
    m_InputAxisValue: 0
    m_InvertInput: 1
    m_MinValue: -180
    m_MaxValue: 180
    m_Wrap: 1
    m_Recentering:
      m_enabled: 0
      m_WaitTime: 1
      m_RecenteringTime: 2
      m_LegacyHeadingDefinition: -1
      m_LegacyVelocityFilterStrength: -1
  m_LegacyRadius: 3.4028235e+38
  m_LegacyHeightOffset: 3.4028235e+38
  m_LegacyHeadingBias: 3.4028235e+38
  m_HeadingIsSlave: 1
--- !u!114 &1888107673
MonoBehaviour:
  m_ObjectHideFlags: 3
  m_CorrespondingSourceObject: {fileID: 0}
  m_PrefabInstance: {fileID: 0}
  m_PrefabAsset: {fileID: 0}
  m_GameObject: {fileID: 1888107669}
  m_Enabled: 1
  m_EditorHideFlags: 0
  m_Script: {fileID: 11500000, guid: ac0b09e7857660247b1477e93731de29, type: 3}
  m_Name: 
  m_EditorClassIdentifier: 
--- !u!1 &1961065787
GameObject:
  m_ObjectHideFlags: 0
  m_CorrespondingSourceObject: {fileID: 0}
  m_PrefabInstance: {fileID: 0}
  m_PrefabAsset: {fileID: 0}
  serializedVersion: 6
  m_Component:
  - component: {fileID: 1961065790}
  - component: {fileID: 1961065789}
  - component: {fileID: 1961065788}
  - component: {fileID: 1961065792}
  - component: {fileID: 1961065791}
  m_Layer: 0
  m_Name: Main Camera
  m_TagString: MainCamera
  m_Icon: {fileID: 0}
  m_NavMeshLayer: 0
  m_StaticEditorFlags: 0
  m_IsActive: 1
--- !u!81 &1961065788
AudioListener:
  m_ObjectHideFlags: 0
  m_CorrespondingSourceObject: {fileID: 0}
  m_PrefabInstance: {fileID: 0}
  m_PrefabAsset: {fileID: 0}
  m_GameObject: {fileID: 1961065787}
  m_Enabled: 1
--- !u!20 &1961065789
Camera:
  m_ObjectHideFlags: 0
  m_CorrespondingSourceObject: {fileID: 0}
  m_PrefabInstance: {fileID: 0}
  m_PrefabAsset: {fileID: 0}
  m_GameObject: {fileID: 1961065787}
  m_Enabled: 1
  serializedVersion: 2
  m_ClearFlags: 1
  m_BackGroundColor: {r: 0.19215687, g: 0.3019608, b: 0.4745098, a: 0}
  m_projectionMatrixMode: 1
  m_GateFitMode: 2
  m_FOVAxisMode: 0
  m_SensorSize: {x: 36, y: 24}
  m_LensShift: {x: 0, y: 0}
  m_FocalLength: 50
  m_NormalizedViewPortRect:
    serializedVersion: 2
    x: 0
    y: 0
    width: 1
    height: 1
  near clip plane: 0.1
  far clip plane: 2000
  field of view: 40
  orthographic: 0
  orthographic size: 5
  m_Depth: -1
  m_CullingMask:
    serializedVersion: 2
    m_Bits: 4294967295
  m_RenderingPath: -1
  m_TargetTexture: {fileID: 0}
  m_TargetDisplay: 0
  m_TargetEye: 3
  m_HDR: 1
  m_AllowMSAA: 1
  m_AllowDynamicResolution: 0
  m_ForceIntoRT: 0
  m_OcclusionCulling: 1
  m_StereoConvergence: 10
  m_StereoSeparation: 0.022
--- !u!4 &1961065790
Transform:
  m_ObjectHideFlags: 0
  m_CorrespondingSourceObject: {fileID: 0}
  m_PrefabInstance: {fileID: 0}
  m_PrefabAsset: {fileID: 0}
  m_GameObject: {fileID: 1961065787}
<<<<<<< HEAD
  m_LocalRotation: {x: 0.18778464, y: -0.20536137, z: 0.040184725, w: 0.9596608}
=======
  m_LocalRotation: {x: 0.18778463, y: -0.20536137, z: 0.040184725, w: 0.95966077}
>>>>>>> 753b2ea2
  m_LocalPosition: {x: 4.712467, y: 6.307, z: -24.900238}
  m_LocalScale: {x: 1, y: 1, z: 1}
  m_Children: []
  m_Father: {fileID: 0}
<<<<<<< HEAD
  m_RootOrder: 5
=======
  m_RootOrder: 3
>>>>>>> 753b2ea2
  m_LocalEulerAnglesHint: {x: 0, y: 0, z: 0}
--- !u!114 &1961065791
MonoBehaviour:
  m_ObjectHideFlags: 0
  m_CorrespondingSourceObject: {fileID: 0}
  m_PrefabInstance: {fileID: 0}
  m_PrefabAsset: {fileID: 0}
  m_GameObject: {fileID: 1961065787}
  m_Enabled: 1
  m_EditorHideFlags: 0
  m_Script: {fileID: 11500000, guid: a79441f348de89743a2939f4d699eac1, type: 3}
  m_Name: 
  m_EditorClassIdentifier: 
  m_RenderShadows: 1
  m_RequiresDepthTextureOption: 2
  m_RequiresOpaqueTextureOption: 2
  m_CameraType: 0
  m_Cameras: []
  m_RendererIndex: -1
  m_VolumeLayerMask:
    serializedVersion: 2
    m_Bits: 1
  m_VolumeTrigger: {fileID: 0}
  m_RenderPostProcessing: 0
  m_Antialiasing: 0
  m_AntialiasingQuality: 2
  m_StopNaN: 0
  m_Dithering: 0
  m_ClearDepth: 1
  m_RequiresDepthTexture: 0
  m_RequiresColorTexture: 0
  m_Version: 2
--- !u!114 &1961065792
MonoBehaviour:
  m_ObjectHideFlags: 0
  m_CorrespondingSourceObject: {fileID: 0}
  m_PrefabInstance: {fileID: 0}
  m_PrefabAsset: {fileID: 0}
  m_GameObject: {fileID: 1961065787}
  m_Enabled: 1
  m_EditorHideFlags: 0
  m_Script: {fileID: 11500000, guid: 72ece51f2901e7445ab60da3685d6b5f, type: 3}
  m_Name: 
  m_EditorClassIdentifier: 
  m_ShowDebugText: 0
  m_ShowCameraFrustum: 0
  m_IgnoreTimeScale: 0
  m_WorldUpOverride: {fileID: 0}
  m_UpdateMethod: 2
  m_BlendUpdateMethod: 1
  m_DefaultBlend:
    m_Style: 1
    m_Time: 2
    m_CustomCurve:
      serializedVersion: 2
      m_Curve: []
      m_PreInfinity: 2
      m_PostInfinity: 2
      m_RotationOrder: 4
  m_CustomBlends: {fileID: 0}
  m_CameraCutEvent:
    m_PersistentCalls:
      m_Calls: []
  m_CameraActivatedEvent:
    m_PersistentCalls:
      m_Calls: []
--- !u!1 &2018663598
GameObject:
  m_ObjectHideFlags: 3
  m_CorrespondingSourceObject: {fileID: 0}
  m_PrefabInstance: {fileID: 0}
  m_PrefabAsset: {fileID: 0}
  serializedVersion: 6
  m_Component:
  - component: {fileID: 2018663599}
  - component: {fileID: 2018663602}
  - component: {fileID: 2018663601}
  - component: {fileID: 2018663600}
  m_Layer: 0
  m_Name: cm
  m_TagString: Untagged
  m_Icon: {fileID: 0}
  m_NavMeshLayer: 0
  m_StaticEditorFlags: 0
  m_IsActive: 1
--- !u!4 &2018663599
Transform:
  m_ObjectHideFlags: 3
  m_CorrespondingSourceObject: {fileID: 0}
  m_PrefabInstance: {fileID: 0}
  m_PrefabAsset: {fileID: 0}
  m_GameObject: {fileID: 2018663598}
  m_LocalRotation: {x: -0, y: -0, z: -0, w: 1}
  m_LocalPosition: {x: 0, y: 0, z: 0}
  m_LocalScale: {x: 1, y: 1, z: 1}
  m_Children: []
  m_Father: {fileID: 233317033}
  m_RootOrder: 0
  m_LocalEulerAnglesHint: {x: 0, y: 0, z: 0}
--- !u!114 &2018663600
MonoBehaviour:
  m_ObjectHideFlags: 3
  m_CorrespondingSourceObject: {fileID: 0}
  m_PrefabInstance: {fileID: 0}
  m_PrefabAsset: {fileID: 0}
  m_GameObject: {fileID: 2018663598}
  m_Enabled: 1
  m_EditorHideFlags: 0
  m_Script: {fileID: 11500000, guid: f4044717213e31446939f7bd49c896ea, type: 3}
  m_Name: 
  m_EditorClassIdentifier: 
  m_TrackedObjectOffset: {x: 0, y: 1, z: 0}
  m_LookaheadTime: 0
  m_LookaheadSmoothing: 0
  m_LookaheadIgnoreY: 0
  m_HorizontalDamping: 0
  m_VerticalDamping: 0
  m_ScreenX: 0.5
  m_ScreenY: 0.6
  m_DeadZoneWidth: 0
  m_DeadZoneHeight: 0
  m_SoftZoneWidth: 0.8
  m_SoftZoneHeight: 0.8
  m_BiasX: 0
  m_BiasY: 0
  m_CenterOnActivate: 1
--- !u!114 &2018663601
MonoBehaviour:
  m_ObjectHideFlags: 3
  m_CorrespondingSourceObject: {fileID: 0}
  m_PrefabInstance: {fileID: 0}
  m_PrefabAsset: {fileID: 0}
  m_GameObject: {fileID: 2018663598}
  m_Enabled: 1
  m_EditorHideFlags: 0
  m_Script: {fileID: 11500000, guid: 9384ab8608cdc3d479fe89cd51eed48f, type: 3}
  m_Name: 
  m_EditorClassIdentifier: 
  m_BindingMode: 5
  m_FollowOffset: {x: 0, y: 6, z: -10}
  m_XDamping: 1
  m_YDamping: 1
  m_ZDamping: 1
  m_AngularDampingMode: 0
  m_PitchDamping: 0
  m_YawDamping: 0
  m_RollDamping: 0
  m_AngularDamping: 0
  m_Heading:
    m_Definition: 2
    m_VelocityFilterStrength: 4
    m_Bias: 0
  m_RecenterToTargetHeading:
    m_enabled: 0
    m_WaitTime: 1
    m_RecenteringTime: 2
    m_LegacyHeadingDefinition: -1
    m_LegacyVelocityFilterStrength: -1
  m_XAxis:
    Value: 0
    m_SpeedMode: 0
    m_MaxSpeed: 300
    m_AccelTime: 0.1
    m_DecelTime: 0.1
    m_InputAxisName: 
    m_InputAxisValue: 0
    m_InvertInput: 1
    m_MinValue: -180
    m_MaxValue: 180
    m_Wrap: 1
    m_Recentering:
      m_enabled: 0
      m_WaitTime: 1
      m_RecenteringTime: 2
      m_LegacyHeadingDefinition: -1
      m_LegacyVelocityFilterStrength: -1
  m_LegacyRadius: 3.4028235e+38
  m_LegacyHeightOffset: 3.4028235e+38
  m_LegacyHeadingBias: 3.4028235e+38
  m_HeadingIsSlave: 1
--- !u!114 &2018663602
MonoBehaviour:
  m_ObjectHideFlags: 3
  m_CorrespondingSourceObject: {fileID: 0}
  m_PrefabInstance: {fileID: 0}
  m_PrefabAsset: {fileID: 0}
  m_GameObject: {fileID: 2018663598}
  m_Enabled: 1
  m_EditorHideFlags: 0
  m_Script: {fileID: 11500000, guid: ac0b09e7857660247b1477e93731de29, type: 3}
  m_Name: 
  m_EditorClassIdentifier: 
--- !u!1 &2049112419
GameObject:
  m_ObjectHideFlags: 3
  m_CorrespondingSourceObject: {fileID: 0}
  m_PrefabInstance: {fileID: 0}
  m_PrefabAsset: {fileID: 0}
  serializedVersion: 6
  m_Component:
  - component: {fileID: 2049112421}
  - component: {fileID: 2049112420}
  m_Layer: 0
  m_Name: MiddleRig
  m_TagString: Untagged
  m_Icon: {fileID: 0}
  m_NavMeshLayer: 0
  m_StaticEditorFlags: 0
  m_IsActive: 1
--- !u!114 &2049112420
MonoBehaviour:
  m_ObjectHideFlags: 3
  m_CorrespondingSourceObject: {fileID: 0}
  m_PrefabInstance: {fileID: 0}
  m_PrefabAsset: {fileID: 0}
  m_GameObject: {fileID: 2049112419}
  m_Enabled: 1
  m_EditorHideFlags: 0
  m_Script: {fileID: 11500000, guid: 45e653bab7fb20e499bda25e1b646fea, type: 3}
  m_Name: 
  m_EditorClassIdentifier: 
  m_ExcludedPropertiesInInspector:
  - m_Script
  - Header
  - Extensions
  - m_Priority
  - m_Transitions
  - m_Follow
  - m_StandbyUpdate
  - m_Lens
  m_LockStageInInspector: 00000000
  m_StreamingVersion: 20170927
  m_Priority: 10
  m_StandbyUpdate: 2
  m_LookAt: {fileID: 0}
  m_Follow: {fileID: 0}
  m_Lens:
    FieldOfView: 40
    OrthographicSize: 10
    NearClipPlane: 0.1
    FarClipPlane: 2000
    Dutch: 0
    LensShift: {x: 0, y: 0}
  m_Transitions:
    m_BlendHint: 0
    m_InheritPosition: 0
    m_OnCameraLive:
      m_PersistentCalls:
        m_Calls: []
  m_LegacyBlendHint: 0
  m_ComponentOwner: {fileID: 1888107670}
--- !u!4 &2049112421
Transform:
  m_ObjectHideFlags: 3
  m_CorrespondingSourceObject: {fileID: 0}
  m_PrefabInstance: {fileID: 0}
  m_PrefabAsset: {fileID: 0}
  m_GameObject: {fileID: 2049112419}
  m_LocalRotation: {x: 0.18778461, y: -0.20536137, z: 0.04018472, w: 0.9596608}
  m_LocalPosition: {x: 0, y: 0, z: 0}
  m_LocalScale: {x: 1, y: 1, z: 1}
  m_Children:
  - {fileID: 1888107670}
  m_Father: {fileID: 1502793902}
  m_RootOrder: 1
  m_LocalEulerAnglesHint: {x: 0, y: 0, z: 0}
--- !u!1 &2084548121
GameObject:
  m_ObjectHideFlags: 3
  m_CorrespondingSourceObject: {fileID: 0}
  m_PrefabInstance: {fileID: 0}
  m_PrefabAsset: {fileID: 0}
  serializedVersion: 6
  m_Component:
  - component: {fileID: 2084548122}
  - component: {fileID: 2084548125}
  - component: {fileID: 2084548124}
  - component: {fileID: 2084548123}
  m_Layer: 0
  m_Name: cm
  m_TagString: Untagged
  m_Icon: {fileID: 0}
  m_NavMeshLayer: 0
  m_StaticEditorFlags: 0
  m_IsActive: 1
--- !u!4 &2084548122
Transform:
  m_ObjectHideFlags: 3
  m_CorrespondingSourceObject: {fileID: 0}
  m_PrefabInstance: {fileID: 0}
  m_PrefabAsset: {fileID: 0}
  m_GameObject: {fileID: 2084548121}
  m_LocalRotation: {x: -0, y: -0, z: -0, w: 1}
  m_LocalPosition: {x: 0, y: 0, z: 0}
  m_LocalScale: {x: 1, y: 1, z: 1}
  m_Children: []
  m_Father: {fileID: 1069947042}
  m_RootOrder: 0
  m_LocalEulerAnglesHint: {x: 0, y: 0, z: 0}
--- !u!114 &2084548123
MonoBehaviour:
  m_ObjectHideFlags: 3
  m_CorrespondingSourceObject: {fileID: 0}
  m_PrefabInstance: {fileID: 0}
  m_PrefabAsset: {fileID: 0}
  m_GameObject: {fileID: 2084548121}
  m_Enabled: 1
  m_EditorHideFlags: 0
  m_Script: {fileID: 11500000, guid: f4044717213e31446939f7bd49c896ea, type: 3}
  m_Name: 
  m_EditorClassIdentifier: 
  m_TrackedObjectOffset: {x: 0, y: 2, z: 0}
  m_LookaheadTime: 0
  m_LookaheadSmoothing: 0
  m_LookaheadIgnoreY: 0
  m_HorizontalDamping: 0
  m_VerticalDamping: 0
  m_ScreenX: 0.5
  m_ScreenY: 0.5
  m_DeadZoneWidth: 0
  m_DeadZoneHeight: 0
  m_SoftZoneWidth: 0.8
  m_SoftZoneHeight: 0.8
  m_BiasX: 0
  m_BiasY: 0
  m_CenterOnActivate: 1
--- !u!114 &2084548124
MonoBehaviour:
  m_ObjectHideFlags: 3
  m_CorrespondingSourceObject: {fileID: 0}
  m_PrefabInstance: {fileID: 0}
  m_PrefabAsset: {fileID: 0}
  m_GameObject: {fileID: 2084548121}
  m_Enabled: 1
  m_EditorHideFlags: 0
  m_Script: {fileID: 11500000, guid: 9384ab8608cdc3d479fe89cd51eed48f, type: 3}
  m_Name: 
  m_EditorClassIdentifier: 
  m_BindingMode: 5
  m_FollowOffset: {x: 0, y: 6, z: -10}
  m_XDamping: 1
  m_YDamping: 1
  m_ZDamping: 1
  m_AngularDampingMode: 0
  m_PitchDamping: 0
  m_YawDamping: 0
  m_RollDamping: 0
  m_AngularDamping: 0
  m_Heading:
    m_Definition: 2
    m_VelocityFilterStrength: 4
    m_Bias: 0
  m_RecenterToTargetHeading:
    m_enabled: 0
    m_WaitTime: 1
    m_RecenteringTime: 2
    m_LegacyHeadingDefinition: -1
    m_LegacyVelocityFilterStrength: -1
  m_XAxis:
    Value: 0
    m_SpeedMode: 0
    m_MaxSpeed: 300
    m_AccelTime: 0.1
    m_DecelTime: 0.1
    m_InputAxisName: 
    m_InputAxisValue: 0
    m_InvertInput: 1
    m_MinValue: -180
    m_MaxValue: 180
    m_Wrap: 1
    m_Recentering:
      m_enabled: 0
      m_WaitTime: 1
      m_RecenteringTime: 2
      m_LegacyHeadingDefinition: -1
      m_LegacyVelocityFilterStrength: -1
  m_LegacyRadius: 3.4028235e+38
  m_LegacyHeightOffset: 3.4028235e+38
  m_LegacyHeadingBias: 3.4028235e+38
  m_HeadingIsSlave: 1
--- !u!114 &2084548125
MonoBehaviour:
  m_ObjectHideFlags: 3
  m_CorrespondingSourceObject: {fileID: 0}
  m_PrefabInstance: {fileID: 0}
  m_PrefabAsset: {fileID: 0}
  m_GameObject: {fileID: 2084548121}
  m_Enabled: 1
  m_EditorHideFlags: 0
  m_Script: {fileID: 11500000, guid: ac0b09e7857660247b1477e93731de29, type: 3}
  m_Name: 
  m_EditorClassIdentifier: 
--- !u!1001 &2104596401
PrefabInstance:
  m_ObjectHideFlags: 0
  serializedVersion: 2
  m_Modification:
    m_TransformParent: {fileID: 0}
    m_Modifications:
    - target: {fileID: 2125786285293829329, guid: e978d53d440e0814086759404585ac32,
        type: 3}
      propertyPath: m_Name
      value: SpawnSystem
      objectReference: {fileID: 0}
    - target: {fileID: 2125786285293829334, guid: e978d53d440e0814086759404585ac32,
        type: 3}
      propertyPath: spawnLocations.Array.size
      value: 1
      objectReference: {fileID: 0}
    - target: {fileID: 2125786285293829334, guid: e978d53d440e0814086759404585ac32,
        type: 3}
      propertyPath: _spawnLocations.Array.size
      value: 1
      objectReference: {fileID: 0}
    - target: {fileID: 2125786285293829334, guid: e978d53d440e0814086759404585ac32,
        type: 3}
      propertyPath: inputReader
      value: 
      objectReference: {fileID: 1724036687}
    - target: {fileID: 2125786285293829334, guid: e978d53d440e0814086759404585ac32,
        type: 3}
      propertyPath: gameplayCamera
      value: 
      objectReference: {fileID: 1961065790}
    - target: {fileID: 2125786285293829334, guid: e978d53d440e0814086759404585ac32,
        type: 3}
      propertyPath: spawnLocations.Array.data[0]
      value: 
      objectReference: {fileID: 2104596402}
    - target: {fileID: 2125786285293829334, guid: e978d53d440e0814086759404585ac32,
        type: 3}
      propertyPath: _inputReader
      value: 
      objectReference: {fileID: 1724036687}
    - target: {fileID: 2125786285293829334, guid: e978d53d440e0814086759404585ac32,
        type: 3}
      propertyPath: _gameplayCamera
      value: 
      objectReference: {fileID: 1961065790}
    - target: {fileID: 2125786285293829334, guid: e978d53d440e0814086759404585ac32,
        type: 3}
      propertyPath: _spawnLocations.Array.data[0]
      value: 
      objectReference: {fileID: 2104596402}
    - target: {fileID: 2125786285293829334, guid: e978d53d440e0814086759404585ac32,
        type: 3}
      propertyPath: _cameraManager
      value: 
      objectReference: {fileID: 526256410}
    - target: {fileID: 2125786285293829335, guid: e978d53d440e0814086759404585ac32,
        type: 3}
      propertyPath: m_LocalPosition.x
      value: 0
      objectReference: {fileID: 0}
    - target: {fileID: 2125786285293829335, guid: e978d53d440e0814086759404585ac32,
        type: 3}
      propertyPath: m_LocalPosition.y
      value: 0
      objectReference: {fileID: 0}
    - target: {fileID: 2125786285293829335, guid: e978d53d440e0814086759404585ac32,
        type: 3}
      propertyPath: m_LocalPosition.z
      value: 0
      objectReference: {fileID: 0}
    - target: {fileID: 2125786285293829335, guid: e978d53d440e0814086759404585ac32,
        type: 3}
      propertyPath: m_LocalRotation.x
      value: 0
      objectReference: {fileID: 0}
    - target: {fileID: 2125786285293829335, guid: e978d53d440e0814086759404585ac32,
        type: 3}
      propertyPath: m_LocalRotation.y
      value: 0
      objectReference: {fileID: 0}
    - target: {fileID: 2125786285293829335, guid: e978d53d440e0814086759404585ac32,
        type: 3}
      propertyPath: m_LocalRotation.z
      value: 0
      objectReference: {fileID: 0}
    - target: {fileID: 2125786285293829335, guid: e978d53d440e0814086759404585ac32,
        type: 3}
      propertyPath: m_LocalRotation.w
      value: 1
      objectReference: {fileID: 0}
    - target: {fileID: 2125786285293829335, guid: e978d53d440e0814086759404585ac32,
        type: 3}
      propertyPath: m_RootOrder
<<<<<<< HEAD
      value: 1
=======
      value: 14
>>>>>>> 753b2ea2
      objectReference: {fileID: 0}
    - target: {fileID: 2125786285293829335, guid: e978d53d440e0814086759404585ac32,
        type: 3}
      propertyPath: m_LocalEulerAnglesHint.x
      value: 0
      objectReference: {fileID: 0}
    - target: {fileID: 2125786285293829335, guid: e978d53d440e0814086759404585ac32,
        type: 3}
      propertyPath: m_LocalEulerAnglesHint.y
      value: 0
      objectReference: {fileID: 0}
    - target: {fileID: 2125786285293829335, guid: e978d53d440e0814086759404585ac32,
        type: 3}
      propertyPath: m_LocalEulerAnglesHint.z
      value: 0
      objectReference: {fileID: 0}
    m_RemovedComponents: []
  m_SourcePrefab: {fileID: 100100000, guid: e978d53d440e0814086759404585ac32, type: 3}
--- !u!4 &2104596402 stripped
Transform:
  m_CorrespondingSourceObject: {fileID: 2125786286893897154, guid: e978d53d440e0814086759404585ac32,
    type: 3}
  m_PrefabInstance: {fileID: 2104596401}
  m_PrefabAsset: {fileID: 0}
--- !u!1001 &2370768318719443585
PrefabInstance:
  m_ObjectHideFlags: 0
  serializedVersion: 2
  m_Modification:
    m_TransformParent: {fileID: 0}
    m_Modifications:
<<<<<<< HEAD
    - target: {fileID: 364731123117828817, guid: 1ebb75c12ef91014e94524019e01192d,
=======
    - target: {fileID: 211818859182309264, guid: 0fa393e1e37bc9e4e829c25a9452bcd3,
        type: 3}
      propertyPath: gameplayCamera
      value: 
      objectReference: {fileID: 1961065790}
    - target: {fileID: 3341179906418240709, guid: 0fa393e1e37bc9e4e829c25a9452bcd3,
>>>>>>> 753b2ea2
        type: 3}
      propertyPath: m_Name
      value: SmallBuilding
      objectReference: {fileID: 0}
    - target: {fileID: 384383464925863578, guid: 1ebb75c12ef91014e94524019e01192d,
        type: 3}
      propertyPath: m_LocalPosition.x
      value: -17.85
      objectReference: {fileID: 0}
    - target: {fileID: 384383464925863578, guid: 1ebb75c12ef91014e94524019e01192d,
        type: 3}
      propertyPath: m_LocalPosition.y
      value: -0.14
      objectReference: {fileID: 0}
    - target: {fileID: 384383464925863578, guid: 1ebb75c12ef91014e94524019e01192d,
        type: 3}
      propertyPath: m_LocalPosition.z
      value: 9.51
      objectReference: {fileID: 0}
    - target: {fileID: 384383464925863578, guid: 1ebb75c12ef91014e94524019e01192d,
        type: 3}
      propertyPath: m_LocalRotation.x
      value: -0
      objectReference: {fileID: 0}
    - target: {fileID: 384383464925863578, guid: 1ebb75c12ef91014e94524019e01192d,
        type: 3}
      propertyPath: m_LocalRotation.y
      value: -0
      objectReference: {fileID: 0}
    - target: {fileID: 384383464925863578, guid: 1ebb75c12ef91014e94524019e01192d,
        type: 3}
      propertyPath: m_LocalRotation.z
      value: -0.019262606
      objectReference: {fileID: 0}
    - target: {fileID: 384383464925863578, guid: 1ebb75c12ef91014e94524019e01192d,
        type: 3}
      propertyPath: m_LocalRotation.w
      value: 0.99981445
      objectReference: {fileID: 0}
    - target: {fileID: 384383464925863578, guid: 1ebb75c12ef91014e94524019e01192d,
        type: 3}
      propertyPath: m_RootOrder
<<<<<<< HEAD
      value: 15
=======
      value: 28
>>>>>>> 753b2ea2
      objectReference: {fileID: 0}
    - target: {fileID: 384383464925863578, guid: 1ebb75c12ef91014e94524019e01192d,
        type: 3}
      propertyPath: m_LocalEulerAnglesHint.x
      value: 0
      objectReference: {fileID: 0}
    - target: {fileID: 384383464925863578, guid: 1ebb75c12ef91014e94524019e01192d,
        type: 3}
      propertyPath: m_LocalEulerAnglesHint.y
      value: 0
      objectReference: {fileID: 0}
    - target: {fileID: 384383464925863578, guid: 1ebb75c12ef91014e94524019e01192d,
        type: 3}
      propertyPath: m_LocalEulerAnglesHint.z
      value: -2.207
      objectReference: {fileID: 0}
    m_RemovedComponents: []
  m_SourcePrefab: {fileID: 100100000, guid: 1ebb75c12ef91014e94524019e01192d, type: 3}
--- !u!1001 &6560919939139749480
PrefabInstance:
  m_ObjectHideFlags: 0
  serializedVersion: 2
  m_Modification:
    m_TransformParent: {fileID: 0}
    m_Modifications:
    - target: {fileID: 7160299325435046207, guid: fe3004506b4c6cd478eb2cca639b3713,
        type: 3}
      propertyPath: m_LocalPosition.x
      value: 17.23
      objectReference: {fileID: 0}
    - target: {fileID: 7160299325435046207, guid: fe3004506b4c6cd478eb2cca639b3713,
        type: 3}
      propertyPath: m_LocalPosition.y
      value: 0
      objectReference: {fileID: 0}
    - target: {fileID: 7160299325435046207, guid: fe3004506b4c6cd478eb2cca639b3713,
        type: 3}
      propertyPath: m_LocalPosition.z
      value: 24.74
      objectReference: {fileID: 0}
    - target: {fileID: 7160299325435046207, guid: fe3004506b4c6cd478eb2cca639b3713,
        type: 3}
      propertyPath: m_LocalRotation.x
      value: 0.039645787
      objectReference: {fileID: 0}
    - target: {fileID: 7160299325435046207, guid: fe3004506b4c6cd478eb2cca639b3713,
        type: 3}
      propertyPath: m_LocalRotation.y
      value: -0.08316175
      objectReference: {fileID: 0}
    - target: {fileID: 7160299325435046207, guid: fe3004506b4c6cd478eb2cca639b3713,
        type: 3}
      propertyPath: m_LocalRotation.z
      value: -0.05584523
      objectReference: {fileID: 0}
    - target: {fileID: 7160299325435046207, guid: fe3004506b4c6cd478eb2cca639b3713,
        type: 3}
      propertyPath: m_LocalRotation.w
      value: 0.99417996
      objectReference: {fileID: 0}
    - target: {fileID: 7160299325435046207, guid: fe3004506b4c6cd478eb2cca639b3713,
        type: 3}
      propertyPath: m_RootOrder
      value: 18
      objectReference: {fileID: 0}
    - target: {fileID: 7160299325435046207, guid: fe3004506b4c6cd478eb2cca639b3713,
        type: 3}
      propertyPath: m_LocalEulerAnglesHint.x
      value: 3.9880002
      objectReference: {fileID: 0}
    - target: {fileID: 7160299325435046207, guid: fe3004506b4c6cd478eb2cca639b3713,
        type: 3}
      propertyPath: m_LocalEulerAnglesHint.y
      value: -9.799001
      objectReference: {fileID: 0}
    - target: {fileID: 7160299325435046207, guid: fe3004506b4c6cd478eb2cca639b3713,
        type: 3}
      propertyPath: m_LocalEulerAnglesHint.z
      value: -6.7720003
      objectReference: {fileID: 0}
    - target: {fileID: 7500093032234365829, guid: fe3004506b4c6cd478eb2cca639b3713,
        type: 3}
      propertyPath: m_Name
      value: TreeRound
      objectReference: {fileID: 0}
    m_RemovedComponents: []
  m_SourcePrefab: {fileID: 100100000, guid: fe3004506b4c6cd478eb2cca639b3713, type: 3}<|MERGE_RESOLUTION|>--- conflicted
+++ resolved
@@ -122,8 +122,6 @@
     debug:
       m_Flags: 0
   m_NavMeshData: {fileID: 0}
-<<<<<<< HEAD
-=======
 --- !u!1 &135922103
 GameObject:
   m_ObjectHideFlags: 0
@@ -222,7 +220,6 @@
   m_Damping: 0
   m_DampingWhenOccluded: 0
   m_OptimalTargetDistance: 0
->>>>>>> 753b2ea2
 --- !u!1 &233317031
 GameObject:
   m_ObjectHideFlags: 3
@@ -289,7 +286,7 @@
   m_PrefabInstance: {fileID: 0}
   m_PrefabAsset: {fileID: 0}
   m_GameObject: {fileID: 233317031}
-  m_LocalRotation: {x: 0.18994758, y: -0.2052703, z: 0.040647592, w: 0.959235}
+  m_LocalRotation: {x: 0.18994758, y: -0.20527026, z: 0.040647585, w: 0.959235}
   m_LocalPosition: {x: 0, y: 0, z: 0}
   m_LocalScale: {x: 1, y: 1, z: 1}
   m_Children:
@@ -704,12 +701,7 @@
   m_Script: {fileID: 11500000, guid: 085156cba0e34b540aeddafe12d1e2f1, type: 3}
   m_Name: 
   m_EditorClassIdentifier: 
-<<<<<<< HEAD
-  inputReader: {fileID: 1724036687}
-  mainCamera: {fileID: 1961065789}
-=======
   inputReader: {fileID: 11400000, guid: 945ec0365077176418488737deed54be, type: 2}
->>>>>>> 753b2ea2
   freeLookVCam: {fileID: 1502793901}
 --- !u!4 &526256411
 Transform:
@@ -723,11 +715,7 @@
   m_LocalScale: {x: 1, y: 1, z: 1}
   m_Children: []
   m_Father: {fileID: 0}
-<<<<<<< HEAD
-  m_RootOrder: 3
-=======
   m_RootOrder: 1
->>>>>>> 753b2ea2
   m_LocalEulerAnglesHint: {x: 0, y: 0, z: 0}
 --- !u!1 &695792052
 GameObject:
@@ -1378,11 +1366,7 @@
   m_LocalScale: {x: 1, y: 1, z: 1}
   m_Children: []
   m_Father: {fileID: 0}
-<<<<<<< HEAD
-  m_RootOrder: 4
-=======
   m_RootOrder: 2
->>>>>>> 753b2ea2
   m_LocalEulerAnglesHint: {x: 0, y: 0, z: 0}
 --- !u!1 &1069947040
 GameObject:
@@ -1812,8 +1796,8 @@
   m_StreamingVersion: 20170927
   m_Priority: 10
   m_StandbyUpdate: 2
-  m_LookAt: {fileID: 0}
-  m_Follow: {fileID: 0}
+  m_LookAt: {fileID: 1961901426}
+  m_Follow: {fileID: 1961901426}
   m_CommonLens: 1
   m_Lens:
     FieldOfView: 40
@@ -2128,52 +2112,6 @@
   m_Father: {fileID: 0}
   m_RootOrder: 15
   m_LocalEulerAnglesHint: {x: -3.5180001, y: 26.324001, z: 28.011002}
-<<<<<<< HEAD
---- !u!1 &1724036686
-GameObject:
-  m_ObjectHideFlags: 0
-  m_CorrespondingSourceObject: {fileID: 0}
-  m_PrefabInstance: {fileID: 0}
-  m_PrefabAsset: {fileID: 0}
-  serializedVersion: 6
-  m_Component:
-  - component: {fileID: 1724036688}
-  - component: {fileID: 1724036687}
-  m_Layer: 0
-  m_Name: InputReader
-  m_TagString: Untagged
-  m_Icon: {fileID: 0}
-  m_NavMeshLayer: 0
-  m_StaticEditorFlags: 0
-  m_IsActive: 1
---- !u!114 &1724036687
-MonoBehaviour:
-  m_ObjectHideFlags: 0
-  m_CorrespondingSourceObject: {fileID: 0}
-  m_PrefabInstance: {fileID: 0}
-  m_PrefabAsset: {fileID: 0}
-  m_GameObject: {fileID: 1724036686}
-  m_Enabled: 1
-  m_EditorHideFlags: 0
-  m_Script: {fileID: 11500000, guid: 143f1e276019d54448855eb41708d190, type: 3}
-  m_Name: 
-  m_EditorClassIdentifier: 
---- !u!4 &1724036688
-Transform:
-  m_ObjectHideFlags: 0
-  m_CorrespondingSourceObject: {fileID: 0}
-  m_PrefabInstance: {fileID: 0}
-  m_PrefabAsset: {fileID: 0}
-  m_GameObject: {fileID: 1724036686}
-  m_LocalRotation: {x: 0, y: 0, z: 0, w: 1}
-  m_LocalPosition: {x: 0, y: 0, z: 0}
-  m_LocalScale: {x: 1, y: 1, z: 1}
-  m_Children: []
-  m_Father: {fileID: 0}
-  m_RootOrder: 2
-  m_LocalEulerAnglesHint: {x: 0, y: 0, z: 0}
-=======
->>>>>>> 753b2ea2
 --- !u!1001 &1809933188
 PrefabInstance:
   m_ObjectHideFlags: 0
@@ -2606,20 +2544,12 @@
   m_PrefabInstance: {fileID: 0}
   m_PrefabAsset: {fileID: 0}
   m_GameObject: {fileID: 1961065787}
-<<<<<<< HEAD
-  m_LocalRotation: {x: 0.18778464, y: -0.20536137, z: 0.040184725, w: 0.9596608}
-=======
   m_LocalRotation: {x: 0.18778463, y: -0.20536137, z: 0.040184725, w: 0.95966077}
->>>>>>> 753b2ea2
   m_LocalPosition: {x: 4.712467, y: 6.307, z: -24.900238}
   m_LocalScale: {x: 1, y: 1, z: 1}
   m_Children: []
   m_Father: {fileID: 0}
-<<<<<<< HEAD
-  m_RootOrder: 5
-=======
   m_RootOrder: 3
->>>>>>> 753b2ea2
   m_LocalEulerAnglesHint: {x: 0, y: 0, z: 0}
 --- !u!114 &1961065791
 MonoBehaviour:
@@ -2686,6 +2616,12 @@
   m_CameraActivatedEvent:
     m_PersistentCalls:
       m_Calls: []
+--- !u!4 &1961901426 stripped
+Transform:
+  m_CorrespondingSourceObject: {fileID: 3341179906418240731, guid: 0fa393e1e37bc9e4e829c25a9452bcd3,
+    type: 3}
+  m_PrefabInstance: {fileID: 3341179907149091243}
+  m_PrefabAsset: {fileID: 0}
 --- !u!1 &2018663598
 GameObject:
   m_ObjectHideFlags: 3
@@ -2812,6 +2748,85 @@
   m_Script: {fileID: 11500000, guid: ac0b09e7857660247b1477e93731de29, type: 3}
   m_Name: 
   m_EditorClassIdentifier: 
+--- !u!1 &2020721998
+GameObject:
+  m_ObjectHideFlags: 3
+  m_CorrespondingSourceObject: {fileID: 0}
+  m_PrefabInstance: {fileID: 0}
+  m_PrefabAsset: {fileID: 0}
+  serializedVersion: 6
+  m_Component:
+  - component: {fileID: 2020721999}
+  - component: {fileID: 2020722002}
+  - component: {fileID: 2020722001}
+  - component: {fileID: 2020722000}
+  m_Layer: 0
+  m_Name: cm
+  m_TagString: Untagged
+  m_Icon: {fileID: 0}
+  m_NavMeshLayer: 0
+  m_StaticEditorFlags: 0
+  m_IsActive: 1
+--- !u!4 &2020721999
+Transform:
+  m_ObjectHideFlags: 3
+  m_CorrespondingSourceObject: {fileID: 0}
+  m_PrefabInstance: {fileID: 0}
+  m_PrefabAsset: {fileID: 0}
+  m_GameObject: {fileID: 2020721998}
+  m_LocalRotation: {x: -0.24286506, y: 0.42750385, z: -0.12038752, w: 0.86241746}
+  m_LocalPosition: {x: -0.99633694, y: 0.6658721, z: 9.884593}
+  m_LocalScale: {x: 1, y: 1, z: 1}
+  m_Children: []
+  m_Father: {fileID: 135922105}
+  m_RootOrder: 0
+  m_LocalEulerAnglesHint: {x: 0, y: 0, z: 0}
+--- !u!114 &2020722000
+MonoBehaviour:
+  m_ObjectHideFlags: 3
+  m_CorrespondingSourceObject: {fileID: 0}
+  m_PrefabInstance: {fileID: 0}
+  m_PrefabAsset: {fileID: 0}
+  m_GameObject: {fileID: 2020721998}
+  m_Enabled: 1
+  m_EditorHideFlags: 0
+  m_Script: {fileID: 11500000, guid: 1e8b78ac948f05a46a6d8339a503172b, type: 3}
+  m_Name: 
+  m_EditorClassIdentifier: 
+--- !u!114 &2020722001
+MonoBehaviour:
+  m_ObjectHideFlags: 3
+  m_CorrespondingSourceObject: {fileID: 0}
+  m_PrefabInstance: {fileID: 0}
+  m_PrefabAsset: {fileID: 0}
+  m_GameObject: {fileID: 2020721998}
+  m_Enabled: 1
+  m_EditorHideFlags: 0
+  m_Script: {fileID: 11500000, guid: fa7155796051b734daa718462081dc5f, type: 3}
+  m_Name: 
+  m_EditorClassIdentifier: 
+  m_BindingMode: 4
+  m_FollowOffset: {x: 0, y: 5.43, z: -10.11}
+  m_XDamping: 1
+  m_YDamping: 1
+  m_ZDamping: 1
+  m_AngularDampingMode: 0
+  m_PitchDamping: 0
+  m_YawDamping: 0
+  m_RollDamping: 0
+  m_AngularDamping: 0
+--- !u!114 &2020722002
+MonoBehaviour:
+  m_ObjectHideFlags: 3
+  m_CorrespondingSourceObject: {fileID: 0}
+  m_PrefabInstance: {fileID: 0}
+  m_PrefabAsset: {fileID: 0}
+  m_GameObject: {fileID: 2020721998}
+  m_Enabled: 1
+  m_EditorHideFlags: 0
+  m_Script: {fileID: 11500000, guid: ac0b09e7857660247b1477e93731de29, type: 3}
+  m_Name: 
+  m_EditorClassIdentifier: 
 --- !u!1 &2049112419
 GameObject:
   m_ObjectHideFlags: 3
@@ -3012,212 +3027,149 @@
   m_Script: {fileID: 11500000, guid: ac0b09e7857660247b1477e93731de29, type: 3}
   m_Name: 
   m_EditorClassIdentifier: 
---- !u!1001 &2104596401
+--- !u!1001 &2370768318719443585
 PrefabInstance:
   m_ObjectHideFlags: 0
   serializedVersion: 2
   m_Modification:
     m_TransformParent: {fileID: 0}
     m_Modifications:
-    - target: {fileID: 2125786285293829329, guid: e978d53d440e0814086759404585ac32,
+    - target: {fileID: 364731123117828817, guid: 1ebb75c12ef91014e94524019e01192d,
         type: 3}
       propertyPath: m_Name
-      value: SpawnSystem
-      objectReference: {fileID: 0}
-    - target: {fileID: 2125786285293829334, guid: e978d53d440e0814086759404585ac32,
-        type: 3}
-      propertyPath: spawnLocations.Array.size
-      value: 1
-      objectReference: {fileID: 0}
-    - target: {fileID: 2125786285293829334, guid: e978d53d440e0814086759404585ac32,
-        type: 3}
-      propertyPath: _spawnLocations.Array.size
-      value: 1
-      objectReference: {fileID: 0}
-    - target: {fileID: 2125786285293829334, guid: e978d53d440e0814086759404585ac32,
-        type: 3}
-      propertyPath: inputReader
-      value: 
-      objectReference: {fileID: 1724036687}
-    - target: {fileID: 2125786285293829334, guid: e978d53d440e0814086759404585ac32,
-        type: 3}
-      propertyPath: gameplayCamera
-      value: 
-      objectReference: {fileID: 1961065790}
-    - target: {fileID: 2125786285293829334, guid: e978d53d440e0814086759404585ac32,
-        type: 3}
-      propertyPath: spawnLocations.Array.data[0]
-      value: 
-      objectReference: {fileID: 2104596402}
-    - target: {fileID: 2125786285293829334, guid: e978d53d440e0814086759404585ac32,
-        type: 3}
-      propertyPath: _inputReader
-      value: 
-      objectReference: {fileID: 1724036687}
-    - target: {fileID: 2125786285293829334, guid: e978d53d440e0814086759404585ac32,
-        type: 3}
-      propertyPath: _gameplayCamera
-      value: 
-      objectReference: {fileID: 1961065790}
-    - target: {fileID: 2125786285293829334, guid: e978d53d440e0814086759404585ac32,
-        type: 3}
-      propertyPath: _spawnLocations.Array.data[0]
-      value: 
-      objectReference: {fileID: 2104596402}
-    - target: {fileID: 2125786285293829334, guid: e978d53d440e0814086759404585ac32,
-        type: 3}
-      propertyPath: _cameraManager
-      value: 
-      objectReference: {fileID: 526256410}
-    - target: {fileID: 2125786285293829335, guid: e978d53d440e0814086759404585ac32,
+      value: SmallBuilding
+      objectReference: {fileID: 0}
+    - target: {fileID: 384383464925863578, guid: 1ebb75c12ef91014e94524019e01192d,
         type: 3}
       propertyPath: m_LocalPosition.x
-      value: 0
-      objectReference: {fileID: 0}
-    - target: {fileID: 2125786285293829335, guid: e978d53d440e0814086759404585ac32,
+      value: -17.85
+      objectReference: {fileID: 0}
+    - target: {fileID: 384383464925863578, guid: 1ebb75c12ef91014e94524019e01192d,
         type: 3}
       propertyPath: m_LocalPosition.y
-      value: 0
-      objectReference: {fileID: 0}
-    - target: {fileID: 2125786285293829335, guid: e978d53d440e0814086759404585ac32,
+      value: -0.14
+      objectReference: {fileID: 0}
+    - target: {fileID: 384383464925863578, guid: 1ebb75c12ef91014e94524019e01192d,
         type: 3}
       propertyPath: m_LocalPosition.z
-      value: 0
-      objectReference: {fileID: 0}
-    - target: {fileID: 2125786285293829335, guid: e978d53d440e0814086759404585ac32,
+      value: 9.51
+      objectReference: {fileID: 0}
+    - target: {fileID: 384383464925863578, guid: 1ebb75c12ef91014e94524019e01192d,
         type: 3}
       propertyPath: m_LocalRotation.x
-      value: 0
-      objectReference: {fileID: 0}
-    - target: {fileID: 2125786285293829335, guid: e978d53d440e0814086759404585ac32,
+      value: -0
+      objectReference: {fileID: 0}
+    - target: {fileID: 384383464925863578, guid: 1ebb75c12ef91014e94524019e01192d,
         type: 3}
       propertyPath: m_LocalRotation.y
-      value: 0
-      objectReference: {fileID: 0}
-    - target: {fileID: 2125786285293829335, guid: e978d53d440e0814086759404585ac32,
+      value: -0
+      objectReference: {fileID: 0}
+    - target: {fileID: 384383464925863578, guid: 1ebb75c12ef91014e94524019e01192d,
         type: 3}
       propertyPath: m_LocalRotation.z
-      value: 0
-      objectReference: {fileID: 0}
-    - target: {fileID: 2125786285293829335, guid: e978d53d440e0814086759404585ac32,
+      value: -0.019262606
+      objectReference: {fileID: 0}
+    - target: {fileID: 384383464925863578, guid: 1ebb75c12ef91014e94524019e01192d,
         type: 3}
       propertyPath: m_LocalRotation.w
-      value: 1
-      objectReference: {fileID: 0}
-    - target: {fileID: 2125786285293829335, guid: e978d53d440e0814086759404585ac32,
+      value: 0.99981445
+      objectReference: {fileID: 0}
+    - target: {fileID: 384383464925863578, guid: 1ebb75c12ef91014e94524019e01192d,
         type: 3}
       propertyPath: m_RootOrder
-<<<<<<< HEAD
-      value: 1
-=======
       value: 14
->>>>>>> 753b2ea2
-      objectReference: {fileID: 0}
-    - target: {fileID: 2125786285293829335, guid: e978d53d440e0814086759404585ac32,
+      objectReference: {fileID: 0}
+    - target: {fileID: 384383464925863578, guid: 1ebb75c12ef91014e94524019e01192d,
         type: 3}
       propertyPath: m_LocalEulerAnglesHint.x
       value: 0
       objectReference: {fileID: 0}
-    - target: {fileID: 2125786285293829335, guid: e978d53d440e0814086759404585ac32,
+    - target: {fileID: 384383464925863578, guid: 1ebb75c12ef91014e94524019e01192d,
         type: 3}
       propertyPath: m_LocalEulerAnglesHint.y
       value: 0
       objectReference: {fileID: 0}
-    - target: {fileID: 2125786285293829335, guid: e978d53d440e0814086759404585ac32,
+    - target: {fileID: 384383464925863578, guid: 1ebb75c12ef91014e94524019e01192d,
         type: 3}
       propertyPath: m_LocalEulerAnglesHint.z
-      value: 0
+      value: -2.207
       objectReference: {fileID: 0}
     m_RemovedComponents: []
-  m_SourcePrefab: {fileID: 100100000, guid: e978d53d440e0814086759404585ac32, type: 3}
---- !u!4 &2104596402 stripped
-Transform:
-  m_CorrespondingSourceObject: {fileID: 2125786286893897154, guid: e978d53d440e0814086759404585ac32,
-    type: 3}
-  m_PrefabInstance: {fileID: 2104596401}
-  m_PrefabAsset: {fileID: 0}
---- !u!1001 &2370768318719443585
+  m_SourcePrefab: {fileID: 100100000, guid: 1ebb75c12ef91014e94524019e01192d, type: 3}
+--- !u!1001 &3341179907149091243
 PrefabInstance:
   m_ObjectHideFlags: 0
   serializedVersion: 2
   m_Modification:
     m_TransformParent: {fileID: 0}
     m_Modifications:
-<<<<<<< HEAD
-    - target: {fileID: 364731123117828817, guid: 1ebb75c12ef91014e94524019e01192d,
-=======
     - target: {fileID: 211818859182309264, guid: 0fa393e1e37bc9e4e829c25a9452bcd3,
         type: 3}
       propertyPath: gameplayCamera
       value: 
       objectReference: {fileID: 1961065790}
     - target: {fileID: 3341179906418240709, guid: 0fa393e1e37bc9e4e829c25a9452bcd3,
->>>>>>> 753b2ea2
         type: 3}
       propertyPath: m_Name
-      value: SmallBuilding
-      objectReference: {fileID: 0}
-    - target: {fileID: 384383464925863578, guid: 1ebb75c12ef91014e94524019e01192d,
+      value: Pig
+      objectReference: {fileID: 0}
+    - target: {fileID: 3341179906418240731, guid: 0fa393e1e37bc9e4e829c25a9452bcd3,
         type: 3}
       propertyPath: m_LocalPosition.x
-      value: -17.85
-      objectReference: {fileID: 0}
-    - target: {fileID: 384383464925863578, guid: 1ebb75c12ef91014e94524019e01192d,
+      value: 0.62
+      objectReference: {fileID: 0}
+    - target: {fileID: 3341179906418240731, guid: 0fa393e1e37bc9e4e829c25a9452bcd3,
         type: 3}
       propertyPath: m_LocalPosition.y
-      value: -0.14
-      objectReference: {fileID: 0}
-    - target: {fileID: 384383464925863578, guid: 1ebb75c12ef91014e94524019e01192d,
+      value: 0.307
+      objectReference: {fileID: 0}
+    - target: {fileID: 3341179906418240731, guid: 0fa393e1e37bc9e4e829c25a9452bcd3,
         type: 3}
       propertyPath: m_LocalPosition.z
-      value: 9.51
-      objectReference: {fileID: 0}
-    - target: {fileID: 384383464925863578, guid: 1ebb75c12ef91014e94524019e01192d,
+      value: -15.776
+      objectReference: {fileID: 0}
+    - target: {fileID: 3341179906418240731, guid: 0fa393e1e37bc9e4e829c25a9452bcd3,
         type: 3}
       propertyPath: m_LocalRotation.x
-      value: -0
-      objectReference: {fileID: 0}
-    - target: {fileID: 384383464925863578, guid: 1ebb75c12ef91014e94524019e01192d,
+      value: 0
+      objectReference: {fileID: 0}
+    - target: {fileID: 3341179906418240731, guid: 0fa393e1e37bc9e4e829c25a9452bcd3,
         type: 3}
       propertyPath: m_LocalRotation.y
-      value: -0
-      objectReference: {fileID: 0}
-    - target: {fileID: 384383464925863578, guid: 1ebb75c12ef91014e94524019e01192d,
+      value: 0
+      objectReference: {fileID: 0}
+    - target: {fileID: 3341179906418240731, guid: 0fa393e1e37bc9e4e829c25a9452bcd3,
         type: 3}
       propertyPath: m_LocalRotation.z
-      value: -0.019262606
-      objectReference: {fileID: 0}
-    - target: {fileID: 384383464925863578, guid: 1ebb75c12ef91014e94524019e01192d,
+      value: 0
+      objectReference: {fileID: 0}
+    - target: {fileID: 3341179906418240731, guid: 0fa393e1e37bc9e4e829c25a9452bcd3,
         type: 3}
       propertyPath: m_LocalRotation.w
-      value: 0.99981445
-      objectReference: {fileID: 0}
-    - target: {fileID: 384383464925863578, guid: 1ebb75c12ef91014e94524019e01192d,
+      value: 1
+      objectReference: {fileID: 0}
+    - target: {fileID: 3341179906418240731, guid: 0fa393e1e37bc9e4e829c25a9452bcd3,
         type: 3}
       propertyPath: m_RootOrder
-<<<<<<< HEAD
-      value: 15
-=======
       value: 28
->>>>>>> 753b2ea2
-      objectReference: {fileID: 0}
-    - target: {fileID: 384383464925863578, guid: 1ebb75c12ef91014e94524019e01192d,
+      objectReference: {fileID: 0}
+    - target: {fileID: 3341179906418240731, guid: 0fa393e1e37bc9e4e829c25a9452bcd3,
         type: 3}
       propertyPath: m_LocalEulerAnglesHint.x
       value: 0
       objectReference: {fileID: 0}
-    - target: {fileID: 384383464925863578, guid: 1ebb75c12ef91014e94524019e01192d,
+    - target: {fileID: 3341179906418240731, guid: 0fa393e1e37bc9e4e829c25a9452bcd3,
         type: 3}
       propertyPath: m_LocalEulerAnglesHint.y
       value: 0
       objectReference: {fileID: 0}
-    - target: {fileID: 384383464925863578, guid: 1ebb75c12ef91014e94524019e01192d,
+    - target: {fileID: 3341179906418240731, guid: 0fa393e1e37bc9e4e829c25a9452bcd3,
         type: 3}
       propertyPath: m_LocalEulerAnglesHint.z
-      value: -2.207
+      value: 0
       objectReference: {fileID: 0}
     m_RemovedComponents: []
-  m_SourcePrefab: {fileID: 100100000, guid: 1ebb75c12ef91014e94524019e01192d, type: 3}
+  m_SourcePrefab: {fileID: 100100000, guid: 0fa393e1e37bc9e4e829c25a9452bcd3, type: 3}
 --- !u!1001 &6560919939139749480
 PrefabInstance:
   m_ObjectHideFlags: 0
